package peer

import (
	"bytes"
	crand "crypto/rand"
	"encoding/binary"
	"io"
	"io/ioutil"
	"math/rand"
	"net"
	"os"
	"time"

	"github.com/btcsuite/btcd/btcec"
	"github.com/btcsuite/btcd/chaincfg/chainhash"
	"github.com/btcsuite/btcd/wire"
	"github.com/btcsuite/btcutil"
	"github.com/lightningnetwork/lnd/chainntnfs"
	"github.com/lightningnetwork/lnd/channeldb"
	"github.com/lightningnetwork/lnd/htlcswitch"
	"github.com/lightningnetwork/lnd/input"
	"github.com/lightningnetwork/lnd/keychain"
	"github.com/lightningnetwork/lnd/lntest/mock"
	"github.com/lightningnetwork/lnd/lnwallet"
	"github.com/lightningnetwork/lnd/lnwallet/chainfee"
	"github.com/lightningnetwork/lnd/lnwire"
	"github.com/lightningnetwork/lnd/netann"
	"github.com/lightningnetwork/lnd/queue"
	"github.com/lightningnetwork/lnd/shachain"
	"github.com/lightningnetwork/lnd/ticker"
)

const (
	broadcastHeight = 100
)

var (
	alicesPrivKey = []byte{
		0x2b, 0xd8, 0x06, 0xc9, 0x7f, 0x0e, 0x00, 0xaf,
		0x1a, 0x1f, 0xc3, 0x32, 0x8f, 0xa7, 0x63, 0xa9,
		0x26, 0x97, 0x23, 0xc8, 0xdb, 0x8f, 0xac, 0x4f,
		0x93, 0xaf, 0x71, 0xdb, 0x18, 0x6d, 0x6e, 0x90,
	}

	bobsPrivKey = []byte{
		0x81, 0xb6, 0x37, 0xd8, 0xfc, 0xd2, 0xc6, 0xda,
		0x63, 0x59, 0xe6, 0x96, 0x31, 0x13, 0xa1, 0x17,
		0xd, 0xe7, 0x95, 0xe4, 0xb7, 0x25, 0xb8, 0x4d,
		0x1e, 0xb, 0x4c, 0xfd, 0x9e, 0xc5, 0x8c, 0xe9,
	}

	// Use a hard-coded HD seed.
	testHdSeed = [32]byte{
		0xb7, 0x94, 0x38, 0x5f, 0x2d, 0x1e, 0xf7, 0xab,
		0x4d, 0x92, 0x73, 0xd1, 0x90, 0x63, 0x81, 0xb4,
		0x4f, 0x2f, 0x6f, 0x25, 0x88, 0xa3, 0xef, 0xb9,
		0x6a, 0x49, 0x18, 0x83, 0x31, 0x98, 0x47, 0x53,
	}

	// Just use some arbitrary bytes as delivery script.
	dummyDeliveryScript = alicesPrivKey

	// testTx is used as the default funding txn for single-funder channels.
	testTx = &wire.MsgTx{
		Version: 1,
		TxIn: []*wire.TxIn{
			{
				PreviousOutPoint: wire.OutPoint{
					Hash:  chainhash.Hash{},
					Index: 0xffffffff,
				},
				SignatureScript: []byte{0x04, 0x31, 0xdc, 0x00, 0x1b, 0x01, 0x62},
				Sequence:        0xffffffff,
			},
		},
		TxOut: []*wire.TxOut{
			{
				Value: 5000000000,
				PkScript: []byte{
					0x41, // OP_DATA_65
					0x04, 0xd6, 0x4b, 0xdf, 0xd0, 0x9e, 0xb1, 0xc5,
					0xfe, 0x29, 0x5a, 0xbd, 0xeb, 0x1d, 0xca, 0x42,
					0x81, 0xbe, 0x98, 0x8e, 0x2d, 0xa0, 0xb6, 0xc1,
					0xc6, 0xa5, 0x9d, 0xc2, 0x26, 0xc2, 0x86, 0x24,
					0xe1, 0x81, 0x75, 0xe8, 0x51, 0xc9, 0x6b, 0x97,
					0x3d, 0x81, 0xb0, 0x1c, 0xc3, 0x1f, 0x04, 0x78,
					0x34, 0xbc, 0x06, 0xd6, 0xd6, 0xed, 0xf6, 0x20,
					0xd1, 0x84, 0x24, 0x1a, 0x6a, 0xed, 0x8b, 0x63,
					0xa6, // 65-byte signature
					0xac, // OP_CHECKSIG
				},
			},
		},
		LockTime: 5,
	}
)

// noUpdate is a function which can be used as a parameter in createTestPeer to
// call the setup code with no custom values on the channels set up.
var noUpdate = func(a, b *channeldb.OpenChannel) {}

<<<<<<< HEAD
type mockSigner struct {
	key *btcec.PrivateKey
}

func (m *mockSigner) SignOutputRaw(tx *wire.MsgTx,
	signDesc *input.SignDescriptor) (input.Signature, error) {
	amt := signDesc.Output.Value
	witnessScript := signDesc.WitnessScript
	privKey := m.key

	if !privKey.PubKey().IsEqual(signDesc.KeyDesc.PubKey) {
		return nil, fmt.Errorf("incorrect key passed")
	}

	switch {
	case signDesc.SingleTweak != nil:
		privKey = input.TweakPrivKey(privKey,
			signDesc.SingleTweak)
	case signDesc.DoubleTweak != nil:
		privKey = input.DeriveRevocationPrivKey(privKey,
			signDesc.DoubleTweak)
	}

	sig, err := txscript.RawTxInWitnessSignature(tx, signDesc.SigHashes,
		signDesc.InputIndex, amt, witnessScript, signDesc.HashType,
		privKey)
	if err != nil {
		return nil, err
	}

	return btcec.ParseDERSignature(sig[:len(sig)-1], btcec.S256())
}

func (m *mockSigner) ComputeInputScript(tx *wire.MsgTx,
	signDesc *input.SignDescriptor) (*input.Script, error) {

	// TODO(roasbeef): expose tweaked signer from lnwallet so don't need to
	// duplicate this code?

	privKey := m.key

	switch {
	case signDesc.SingleTweak != nil:
		privKey = input.TweakPrivKey(privKey,
			signDesc.SingleTweak)
	case signDesc.DoubleTweak != nil:
		privKey = input.DeriveRevocationPrivKey(privKey,
			signDesc.DoubleTweak)
	}

	witnessScript, err := txscript.WitnessSignature(tx, signDesc.SigHashes,
		signDesc.InputIndex, signDesc.Output.Value, signDesc.Output.PkScript,
		signDesc.HashType, privKey, true)
	if err != nil {
		return nil, err
	}

	return &input.Script{
		Witness: witnessScript,
	}, nil
}

var _ input.Signer = (*mockSigner)(nil)

type mockChainIO struct {
	bestHeight int32
}

func (m *mockChainIO) GetBestBlock() (*chainhash.Hash, int32, error) {
	return nil, m.bestHeight, nil
}

func (*mockChainIO) GetUtxo(op *wire.OutPoint, _ []byte,
	heightHint uint32, _ <-chan struct{}) (*wire.TxOut, error) {
	return nil, nil
}

func (*mockChainIO) GetBlockHash(blockHeight int64) (*chainhash.Hash, error) {
	return nil, nil
}

func (*mockChainIO) GetBlock(blockHash *chainhash.Hash) (*wire.MsgBlock, error) {
	return nil, nil
}

func (m *mockChainIO) LoadCache(startHeight uint32) (bool, error) {
	return true, nil
}

func (m *mockChainIO) GetRawTxByIndex(blockHeight int64, txIndex uint32) (*wire.MsgTx, error) {
	return nil, nil
}

// FreeCache releases second layer headers cache on response
func (m *mockChainIO) FreeCache() error {
	return nil
}
var _ lnwallet.BlockChainIO = (*mockChainIO)(nil)

type mockWalletController struct {
	rootKey       *btcec.PrivateKey
	publishedTxns chan *wire.MsgTx
}

func (*mockWalletController) FetchInputInfo(prevOut *wire.OutPoint) (
	*lnwallet.Utxo, error) {

	return nil, nil
}

func (*mockWalletController) ConfirmedBalance(confs int32) (btcutil.Amount,
	error) {

	return 0, nil
}

func (m *mockWalletController) NewAddress(addrType lnwallet.AddressType,
	change bool) (btcutil.Address, error) {

	addr, _ := btcutil.NewAddressPubKey(
		m.rootKey.PubKey().SerializeCompressed(), &chaincfg.MainNetParams,
	)
	return addr, nil
}

func (*mockWalletController) LastUnusedAddress(addrType lnwallet.AddressType) (
	btcutil.Address, error) {

	return nil, nil
}

func (*mockWalletController) IsOurAddress(a btcutil.Address) bool {
	return false
}

func (*mockWalletController) SendOutputs(outputs []*wire.TxOut,
	feeRate chainfee.SatPerKWeight, label string) (*wire.MsgTx, error) {

	return nil, nil
}

func (*mockWalletController) CreateSimpleTx(outputs []*wire.TxOut,
	feeRate chainfee.SatPerKWeight, dryRun bool) (*txauthor.AuthoredTx, error) {

	return nil, nil
}

func (*mockWalletController) ListUnspentWitness(minconfirms,
	maxconfirms int32) ([]*lnwallet.Utxo, error) {

	return nil, nil
}

func (*mockWalletController) ListTransactionDetails(startHeight,
	endHeight int32) ([]*lnwallet.TransactionDetail, error) {

	return nil, nil
}

func (*mockWalletController) LockOutpoint(o wire.OutPoint) {}

func (*mockWalletController) UnlockOutpoint(o wire.OutPoint) {}

func (m *mockWalletController) PublishTransaction(tx *wire.MsgTx,
	label string) error {
	m.publishedTxns <- tx
	return nil
}

func (*mockWalletController) LabelTransaction(hash chainhash.Hash,
	label string, overwrite bool) error {

	return nil
}

func (*mockWalletController) SubscribeTransactions() (
	lnwallet.TransactionSubscription, error) {

	return nil, nil
}

func (*mockWalletController) IsSynced() (bool, int64, error) {
	return false, 0, nil
}

func (*mockWalletController) Start() error {
	return nil
}

func (*mockWalletController) Stop() error {
	return nil
}

func (*mockWalletController) BackEnd() string {
	return ""
}

func (*mockWalletController) LeaseOutput(wtxmgr.LockID,
	wire.OutPoint) (time.Time, error) {

	return time.Now(), nil
}

func (*mockWalletController) ReleaseOutput(wtxmgr.LockID, wire.OutPoint) error {
	return nil
}

func (*mockWalletController) GetRecoveryInfo() (bool, float64, error) {
	return false, 0, nil
}

var _ lnwallet.WalletController = (*mockWalletController)(nil)

type mockNotifier struct {
	confChannel chan *chainntnfs.TxConfirmation
}

func (m *mockNotifier) RegisterConfirmationsNtfn(txid *chainhash.Hash,
	_ []byte, numConfs, heightHint uint32) (*chainntnfs.ConfirmationEvent,
	error) {

	return &chainntnfs.ConfirmationEvent{
		Confirmed: m.confChannel,
	}, nil
}

func (m *mockNotifier) RegisterSpendNtfn(outpoint *wire.OutPoint, _ []byte,
	heightHint uint32) (*chainntnfs.SpendEvent, error) {

	return &chainntnfs.SpendEvent{
		Spend:  make(chan *chainntnfs.SpendDetail),
		Cancel: func() {},
	}, nil
}

func (m *mockNotifier) RegisterBlockEpochNtfn(
	bestBlock *chainntnfs.BlockEpoch) (*chainntnfs.BlockEpochEvent, error) {

	return &chainntnfs.BlockEpochEvent{
		Epochs: make(chan *chainntnfs.BlockEpoch),
		Cancel: func() {},
	}, nil
}

func (m *mockNotifier) Start() error {
	return nil
}

func (m *mockNotifier) Stop() error {
	return nil
}

func (m *mockNotifier) Started() bool {
	return true
}

var _ chainntnfs.ChainNotifier = (*mockNotifier)(nil)

=======
>>>>>>> f98c7431
// createTestPeer creates a channel between two nodes, and returns a peer for
// one of the nodes, together with the channel seen from both nodes. It takes
// an updateChan function which can be used to modify the default values on
// the channel states for each peer.
func createTestPeer(notifier chainntnfs.ChainNotifier,
	publTx chan *wire.MsgTx, updateChan func(a, b *channeldb.OpenChannel)) (
	*Brontide, *lnwallet.LightningChannel, func(), error) {

	aliceKeyPriv, aliceKeyPub := btcec.PrivKeyFromBytes(
		btcec.S256(), alicesPrivKey,
	)
	aliceKeySigner := &keychain.PrivKeyDigestSigner{PrivKey: aliceKeyPriv}
	bobKeyPriv, bobKeyPub := btcec.PrivKeyFromBytes(
		btcec.S256(), bobsPrivKey,
	)

	channelCapacity := btcutil.Amount(10 * 1e8)
	channelBal := channelCapacity / 2
	aliceDustLimit := btcutil.Amount(200)
	bobDustLimit := btcutil.Amount(1300)
	csvTimeoutAlice := uint32(5)
	csvTimeoutBob := uint32(4)

	prevOut := &wire.OutPoint{
		Hash:  chainhash.Hash(testHdSeed),
		Index: 0,
	}
	fundingTxIn := wire.NewTxIn(prevOut, nil, nil)

	aliceCfg := channeldb.ChannelConfig{
		ChannelConstraints: channeldb.ChannelConstraints{
			DustLimit:        aliceDustLimit,
			MaxPendingAmount: lnwire.MilliSatoshi(rand.Int63()),
			ChanReserve:      btcutil.Amount(rand.Int63()),
			MinHTLC:          lnwire.MilliSatoshi(rand.Int63()),
			MaxAcceptedHtlcs: uint16(rand.Int31()),
			CsvDelay:         uint16(csvTimeoutAlice),
		},
		MultiSigKey: keychain.KeyDescriptor{
			PubKey: aliceKeyPub,
		},
		RevocationBasePoint: keychain.KeyDescriptor{
			PubKey: aliceKeyPub,
		},
		PaymentBasePoint: keychain.KeyDescriptor{
			PubKey: aliceKeyPub,
		},
		DelayBasePoint: keychain.KeyDescriptor{
			PubKey: aliceKeyPub,
		},
		HtlcBasePoint: keychain.KeyDescriptor{
			PubKey: aliceKeyPub,
		},
	}
	bobCfg := channeldb.ChannelConfig{
		ChannelConstraints: channeldb.ChannelConstraints{
			DustLimit:        bobDustLimit,
			MaxPendingAmount: lnwire.MilliSatoshi(rand.Int63()),
			ChanReserve:      btcutil.Amount(rand.Int63()),
			MinHTLC:          lnwire.MilliSatoshi(rand.Int63()),
			MaxAcceptedHtlcs: uint16(rand.Int31()),
			CsvDelay:         uint16(csvTimeoutBob),
		},
		MultiSigKey: keychain.KeyDescriptor{
			PubKey: bobKeyPub,
		},
		RevocationBasePoint: keychain.KeyDescriptor{
			PubKey: bobKeyPub,
		},
		PaymentBasePoint: keychain.KeyDescriptor{
			PubKey: bobKeyPub,
		},
		DelayBasePoint: keychain.KeyDescriptor{
			PubKey: bobKeyPub,
		},
		HtlcBasePoint: keychain.KeyDescriptor{
			PubKey: bobKeyPub,
		},
	}

	bobRoot, err := chainhash.NewHash(bobKeyPriv.Serialize())
	if err != nil {
		return nil, nil, nil, err
	}
	bobPreimageProducer := shachain.NewRevocationProducer(*bobRoot)
	bobFirstRevoke, err := bobPreimageProducer.AtIndex(0)
	if err != nil {
		return nil, nil, nil, err
	}
	bobCommitPoint := input.ComputeCommitmentPoint(bobFirstRevoke[:])

	aliceRoot, err := chainhash.NewHash(aliceKeyPriv.Serialize())
	if err != nil {
		return nil, nil, nil, err
	}
	alicePreimageProducer := shachain.NewRevocationProducer(*aliceRoot)
	aliceFirstRevoke, err := alicePreimageProducer.AtIndex(0)
	if err != nil {
		return nil, nil, nil, err
	}
	aliceCommitPoint := input.ComputeCommitmentPoint(aliceFirstRevoke[:])

	aliceCommitTx, bobCommitTx, err := lnwallet.CreateCommitmentTxns(
		channelBal, channelBal, &aliceCfg, &bobCfg, aliceCommitPoint,
		bobCommitPoint, *fundingTxIn, channeldb.SingleFunderTweaklessBit,
	)
	if err != nil {
		return nil, nil, nil, err
	}

	alicePath, err := ioutil.TempDir("", "alicedb")
	if err != nil {
		return nil, nil, nil, err
	}

	dbAlice, err := channeldb.Open(alicePath)
	if err != nil {
		return nil, nil, nil, err
	}

	bobPath, err := ioutil.TempDir("", "bobdb")
	if err != nil {
		return nil, nil, nil, err
	}

	dbBob, err := channeldb.Open(bobPath)
	if err != nil {
		return nil, nil, nil, err
	}

	estimator := chainfee.NewStaticEstimator(12500, 0)
	feePerKw, err := estimator.EstimateFeePerKW(1)
	if err != nil {
		return nil, nil, nil, err
	}

	// TODO(roasbeef): need to factor in commit fee?
	aliceCommit := channeldb.ChannelCommitment{
		CommitHeight:  0,
		LocalBalance:  lnwire.NewMSatFromSatoshis(channelBal),
		RemoteBalance: lnwire.NewMSatFromSatoshis(channelBal),
		FeePerKw:      btcutil.Amount(feePerKw),
		CommitFee:     feePerKw.FeeForWeight(input.CommitWeight),
		CommitTx:      aliceCommitTx,
		CommitSig:     bytes.Repeat([]byte{1}, 71),
	}
	bobCommit := channeldb.ChannelCommitment{
		CommitHeight:  0,
		LocalBalance:  lnwire.NewMSatFromSatoshis(channelBal),
		RemoteBalance: lnwire.NewMSatFromSatoshis(channelBal),
		FeePerKw:      btcutil.Amount(feePerKw),
		CommitFee:     feePerKw.FeeForWeight(input.CommitWeight),
		CommitTx:      bobCommitTx,
		CommitSig:     bytes.Repeat([]byte{1}, 71),
	}

	var chanIDBytes [8]byte
	if _, err := io.ReadFull(crand.Reader, chanIDBytes[:]); err != nil {
		return nil, nil, nil, err
	}

	shortChanID := lnwire.NewShortChanIDFromInt(
		binary.BigEndian.Uint64(chanIDBytes[:]),
	)

	aliceChannelState := &channeldb.OpenChannel{
		LocalChanCfg:            aliceCfg,
		RemoteChanCfg:           bobCfg,
		IdentityPub:             aliceKeyPub,
		FundingOutpoint:         *prevOut,
		ShortChannelID:          shortChanID,
		ChanType:                channeldb.SingleFunderTweaklessBit,
		IsInitiator:             true,
		Capacity:                channelCapacity,
		RemoteCurrentRevocation: bobCommitPoint,
		RevocationProducer:      alicePreimageProducer,
		RevocationStore:         shachain.NewRevocationStore(),
		LocalCommitment:         aliceCommit,
		RemoteCommitment:        aliceCommit,
		Db:                      dbAlice,
		Packager:                channeldb.NewChannelPackager(shortChanID),
		FundingTxn:              testTx,
	}
	bobChannelState := &channeldb.OpenChannel{
		LocalChanCfg:            bobCfg,
		RemoteChanCfg:           aliceCfg,
		IdentityPub:             bobKeyPub,
		FundingOutpoint:         *prevOut,
		ChanType:                channeldb.SingleFunderTweaklessBit,
		IsInitiator:             false,
		Capacity:                channelCapacity,
		RemoteCurrentRevocation: aliceCommitPoint,
		RevocationProducer:      bobPreimageProducer,
		RevocationStore:         shachain.NewRevocationStore(),
		LocalCommitment:         bobCommit,
		RemoteCommitment:        bobCommit,
		Db:                      dbBob,
		Packager:                channeldb.NewChannelPackager(shortChanID),
	}

	// Set custom values on the channel states.
	updateChan(aliceChannelState, bobChannelState)

	aliceAddr := &net.TCPAddr{
		IP:   net.ParseIP("127.0.0.1"),
		Port: 18555,
	}

	if err := aliceChannelState.SyncPending(aliceAddr, 0); err != nil {
		return nil, nil, nil, err
	}

	bobAddr := &net.TCPAddr{
		IP:   net.ParseIP("127.0.0.1"),
		Port: 18556,
	}

	if err := bobChannelState.SyncPending(bobAddr, 0); err != nil {
		return nil, nil, nil, err
	}

	cleanUpFunc := func() {
		os.RemoveAll(bobPath)
		os.RemoveAll(alicePath)
	}

	aliceSigner := &mock.SingleSigner{Privkey: aliceKeyPriv}
	bobSigner := &mock.SingleSigner{Privkey: bobKeyPriv}

	alicePool := lnwallet.NewSigPool(1, aliceSigner)
	channelAlice, err := lnwallet.NewLightningChannel(
		aliceSigner, aliceChannelState, alicePool,
	)
	if err != nil {
		return nil, nil, nil, err
	}
	_ = alicePool.Start()

	bobPool := lnwallet.NewSigPool(1, bobSigner)
	channelBob, err := lnwallet.NewLightningChannel(
		bobSigner, bobChannelState, bobPool,
	)
	if err != nil {
		return nil, nil, nil, err
	}
	_ = bobPool.Start()

	chainIO := &mock.ChainIO{
		BestHeight: broadcastHeight,
	}
	wallet := &lnwallet.LightningWallet{
		WalletController: &mock.WalletController{
			RootKey:               aliceKeyPriv,
			PublishedTransactions: publTx,
		},
	}

	_, currentHeight, err := chainIO.GetBestBlock()
	if err != nil {
		return nil, nil, nil, err
	}

	htlcSwitch, err := htlcswitch.New(htlcswitch.Config{
		DB:             dbAlice,
		SwitchPackager: channeldb.NewSwitchPackager(),
		Notifier:       notifier,
		FwdEventTicker: ticker.New(
			htlcswitch.DefaultFwdEventInterval),
		LogEventTicker: ticker.New(
			htlcswitch.DefaultLogInterval),
		AckEventTicker: ticker.New(
			htlcswitch.DefaultAckInterval),
	}, uint32(currentHeight))
	if err != nil {
		return nil, nil, nil, err
	}
	if err = htlcSwitch.Start(); err != nil {
		return nil, nil, nil, err
	}

	nodeSignerAlice := netann.NewNodeSigner(aliceKeySigner)

	const chanActiveTimeout = time.Minute

	chanStatusMgr, err := netann.NewChanStatusManager(&netann.ChanStatusConfig{
		ChanStatusSampleInterval: 30 * time.Second,
		ChanEnableTimeout:        chanActiveTimeout,
		ChanDisableTimeout:       2 * time.Minute,
		DB:                       dbAlice,
		Graph:                    dbAlice.ChannelGraph(),
		MessageSigner:            nodeSignerAlice,
		OurPubKey:                aliceKeyPub,
		IsChannelActive:          htlcSwitch.HasActiveLink,
		ApplyChannelUpdate:       func(*lnwire.ChannelUpdate) error { return nil },
	})
	if err != nil {
		return nil, nil, nil, err
	}
	if err = chanStatusMgr.Start(); err != nil {
		return nil, nil, nil, err
	}

	errBuffer, err := queue.NewCircularBuffer(ErrorBufferSize)
	if err != nil {
		return nil, nil, nil, err
	}

	var pubKey [33]byte
	copy(pubKey[:], aliceKeyPub.SerializeCompressed())

	cfgAddr := &lnwire.NetAddress{
		IdentityKey: aliceKeyPub,
		Address:     aliceAddr,
		ChainNet:    wire.SimNet,
	}

	cfg := &Config{
		Addr:        cfgAddr,
		PubKeyBytes: pubKey,
		ErrorBuffer: errBuffer,
		ChainIO:     chainIO,
		Switch:      htlcSwitch,

		ChanActiveTimeout: chanActiveTimeout,
		InterceptSwitch:   htlcswitch.NewInterceptableSwitch(htlcSwitch),

		ChannelDB:      dbAlice,
		FeeEstimator:   estimator,
		Wallet:         wallet,
		ChainNotifier:  notifier,
		ChanStatusMgr:  chanStatusMgr,
		DisconnectPeer: func(b *btcec.PublicKey) error { return nil },
	}

	alicePeer := NewBrontide(*cfg)

	chanID := lnwire.NewChanIDFromOutPoint(channelAlice.ChannelPoint())
	alicePeer.activeChannels[chanID] = channelAlice

	alicePeer.wg.Add(1)
	go alicePeer.channelManager()

	return alicePeer, channelBob, cleanUpFunc, nil
}<|MERGE_RESOLUTION|>--- conflicted
+++ resolved
@@ -99,7 +99,6 @@
 // call the setup code with no custom values on the channels set up.
 var noUpdate = func(a, b *channeldb.OpenChannel) {}
 
-<<<<<<< HEAD
 type mockSigner struct {
 	key *btcec.PrivateKey
 }
@@ -358,8 +357,6 @@
 
 var _ chainntnfs.ChainNotifier = (*mockNotifier)(nil)
 
-=======
->>>>>>> f98c7431
 // createTestPeer creates a channel between two nodes, and returns a peer for
 // one of the nodes, together with the channel seen from both nodes. It takes
 // an updateChan function which can be used to modify the default values on
