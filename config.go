--- conflicted
+++ resolved
@@ -147,102 +147,102 @@
 	// estimatesmartfee RPC call.
 	defaultBitcoindEstimateMode = "CONSERVATIVE"
 	bitcoindEstimateModes       = [2]string{"ECONOMICAL", defaultBitcoindEstimateMode}
-<<<<<<< HEAD
-)
-
-type chainConfig struct {
-	Active   bool   `long:"active" description:"If the chain should be active or not."`
-	ChainDir string `long:"chaindir" description:"The directory to store the chain's data within."`
-
-	Node string `long:"node" description:"The blockchain interface to use." choice:"xsnd" choice:"btcd" choice:"bitcoind" choice:"neutrino" choice:"ltcd" choice:"litecoind" choice:"lightwallet"`
-
-	MainNet  bool `long:"mainnet" description:"Use the main network"`
-	TestNet3 bool `long:"testnet" description:"Use the test network"`
-	SimNet   bool `long:"simnet" description:"Use the simulation test network"`
-	RegTest  bool `long:"regtest" description:"Use the regression test network"`
-
-	DefaultNumChanConfs int                 `long:"defaultchanconfs" description:"The default number of confirmations a channel must have before it's considered open. If this is not set, we will scale the value according to the channel size."`
-	DefaultRemoteDelay  int                 `long:"defaultremotedelay" description:"The default number of blocks we will require our channel counterparty to wait before accessing its funds in case of unilateral close. If this is not set, we will scale the value according to the channel size."`
-	MinHTLCIn           lnwire.MilliSatoshi `long:"minhtlc" description:"The smallest HTLC we are willing to accept on our channels, in millisatoshi"`
-	MinHTLCOut          lnwire.MilliSatoshi `long:"minhtlcout" description:"The smallest HTLC we are willing to send out on our channels, in millisatoshi"`
-	BaseFee             lnwire.MilliSatoshi `long:"basefee" description:"The base fee in millisatoshi we will charge for forwarding payments on our channels"`
-	FeeRate             lnwire.MilliSatoshi `long:"feerate" description:"The fee rate used when forwarding payments on our channels. The total fee charged is basefee + (amount * feerate / 1000000), where amount is the forwarded amount."`
-	TimeLockDelta       uint32              `long:"timelockdelta" description:"The CLTV delta we will subtract from a forwarded HTLC's timelock value"`
-}
-
-type neutrinoConfig struct {
-	AddPeers           []string      `short:"a" long:"addpeer" description:"Add a peer to connect with at startup"`
-	ConnectPeers       []string      `long:"connect" description:"Connect only to the specified peers at startup"`
-	MaxPeers           int           `long:"maxpeers" description:"Max number of inbound and outbound peers"`
-	BanDuration        time.Duration `long:"banduration" description:"How long to ban misbehaving peers.  Valid time units are {s, m, h}.  Minimum 1 second"`
-	BanThreshold       uint32        `long:"banthreshold" description:"Maximum allowed ban score before disconnecting and banning misbehaving peers."`
-	FeeURL             string        `long:"feeurl" description:"Optional URL for fee estimation. If a URL is not specified, static fees will be used for estimation."`
-	AssertFilterHeader string        `long:"assertfilterheader" description:"Optional filter header in height:hash format to assert the state of neutrino's filter header chain on startup. If the assertion does not hold, then the filter header chain will be re-synced from the genesis block."`
-}
-
-type btcdConfig struct {
-	Dir        string `long:"dir" description:"The base directory that contains the node's data, logs, configuration file, etc."`
-	RPCHost    string `long:"rpchost" description:"The daemon's rpc listening address. If a port is omitted, then the default port for the selected chain parameters will be used."`
-	RPCUser    string `long:"rpcuser" description:"Username for RPC connections"`
-	RPCPass    string `long:"rpcpass" default-mask:"-" description:"Password for RPC connections"`
-	RPCCert    string `long:"rpccert" description:"File containing the daemon's certificate file"`
-	RawRPCCert string `long:"rawrpccert" description:"The raw bytes of the daemon's PEM-encoded certificate chain which will be used to authenticate the RPC connection."`
-}
-
-type bitcoindConfig struct {
-	Dir            string `long:"dir" description:"The base directory that contains the node's data, logs, configuration file, etc."`
-	RPCHost        string `long:"rpchost" description:"The daemon's rpc listening address. If a port is omitted, then the default port for the selected chain parameters will be used."`
-	RPCUser        string `long:"rpcuser" description:"Username for RPC connections"`
-	RPCPass        string `long:"rpcpass" default-mask:"-" description:"Password for RPC connections"`
-	ZMQPubRawBlock string `long:"zmqpubrawblock" description:"The address listening for ZMQ connections to deliver raw block notifications"`
-	ZMQPubRawTx    string `long:"zmqpubrawtx" description:"The address listening for ZMQ connections to deliver raw transaction notifications"`
-	EstimateMode   string `long:"estimatemode" description:"The fee estimate mode. Must be either ECONOMICAL or CONSERVATIVE."`
-}
-
-type lightWalletConfig struct {
-	Dir             string `long:"dir" description:"The base directory that contains the node's data, logs, configuration file, etc."`
-	RPCHost         string `long:"rpchost" description:"The daemon's rpc listening address. If a port is omitted, then the default port for the selected chain parameters will be used."`
-	RPCUser         string `long:"rpcuser" description:"Username for RPC connections"`
-	RPCPass         string `long:"rpcpass" default-mask:"-" description:"Password for RPC connections"`
-	ZMQPubRawHeader string `long:"zmqpubrawheader" description:"The address listening for ZMQ connections to deliver raw header notifications"`
-	UseWalletBackend bool  `long:"usewalletbackend" description:"Use light wallet as lnwallet backend"`
-}
-
-type autoPilotConfig struct {
-	Active         bool               `long:"active" description:"If the autopilot agent should be active or not."`
-	Heuristic      map[string]float64 `long:"heuristic" description:"Heuristic to activate, and the weight to give it during scoring."`
-	MaxChannels    int                `long:"maxchannels" description:"The maximum number of channels that should be created"`
-	Allocation     float64            `long:"allocation" description:"The percentage of total funds that should be committed to automatic channel establishment"`
-	MinChannelSize int64              `long:"minchansize" description:"The smallest channel that the autopilot agent should create"`
-	MaxChannelSize int64              `long:"maxchansize" description:"The largest channel that the autopilot agent should create"`
-	Private        bool               `long:"private" description:"Whether the channels created by the autopilot agent should be private or not. Private channels won't be announced to the network."`
-	MinConfs       int32              `long:"minconfs" description:"The minimum number of confirmations each of your inputs in funding transactions created by the autopilot agent must have."`
-	ConfTarget     uint32             `long:"conftarget" description:"The confirmation target (in blocks) for channels opened by autopilot."`
-	TrustedNodes   []string			  `long:"trustednodes" description:"Initiate connection only to the specified peers"`
-	SatPerByte 	   uint32			  `long:"feerate" description:"Initiate autopilot agent with configurable static fee rate"`}
-
-type dualFundingConfig struct {
-	Active         bool               `long:"active" description:"If the dual channel funding should be active or not."`
-}
-
-type torConfig struct {
-	Active            bool   `long:"active" description:"Allow outbound and inbound connections to be routed through Tor"`
-	SOCKS             string `long:"socks" description:"The host:port that Tor's exposed SOCKS5 proxy is listening on"`
-	DNS               string `long:"dns" description:"The DNS server as host:port that Tor will use for SRV queries - NOTE must have TCP resolution enabled"`
-	StreamIsolation   bool   `long:"streamisolation" description:"Enable Tor stream isolation by randomizing user credentials for each connection."`
-	Control           string `long:"control" description:"The host:port that Tor is listening on for Tor control connections"`
-	TargetIPAddress   string `long:"targetipaddress" description:"IP address that Tor should use as the target of the hidden service"`
-	Password          string `long:"password" description:"The password used to arrive at the HashedControlPassword for the control port. If provided, the HASHEDPASSWORD authentication method will be used instead of the SAFECOOKIE one."`
-	V2                bool   `long:"v2" description:"Automatically set up a v2 onion service to listen for inbound connections"`
-	V3                bool   `long:"v3" description:"Automatically set up a v3 onion service to listen for inbound connections"`
-	PrivateKeyPath    string `long:"privatekeypath" description:"The path to the private key of the onion service being created"`
-	WatchtowerKeyPath string `long:"watchtowerkeypath" description:"The path to the private key of the watchtower onion service being created"`
-}
-=======
+
+//<<<<<<< HEAD
+//)
+//
+//type chainConfig struct {
+//	Active   bool   `long:"active" description:"If the chain should be active or not."`
+//	ChainDir string `long:"chaindir" description:"The directory to store the chain's data within."`
+//
+//	Node string `long:"node" description:"The blockchain interface to use." choice:"xsnd" choice:"btcd" choice:"bitcoind" choice:"neutrino" choice:"ltcd" choice:"litecoind" choice:"lightwallet"`
+//
+//	MainNet  bool `long:"mainnet" description:"Use the main network"`
+//	TestNet3 bool `long:"testnet" description:"Use the test network"`
+//	SimNet   bool `long:"simnet" description:"Use the simulation test network"`
+//	RegTest  bool `long:"regtest" description:"Use the regression test network"`
+//
+//	DefaultNumChanConfs int                 `long:"defaultchanconfs" description:"The default number of confirmations a channel must have before it's considered open. If this is not set, we will scale the value according to the channel size."`
+//	DefaultRemoteDelay  int                 `long:"defaultremotedelay" description:"The default number of blocks we will require our channel counterparty to wait before accessing its funds in case of unilateral close. If this is not set, we will scale the value according to the channel size."`
+//	MinHTLCIn           lnwire.MilliSatoshi `long:"minhtlc" description:"The smallest HTLC we are willing to accept on our channels, in millisatoshi"`
+//	MinHTLCOut          lnwire.MilliSatoshi `long:"minhtlcout" description:"The smallest HTLC we are willing to send out on our channels, in millisatoshi"`
+//	BaseFee             lnwire.MilliSatoshi `long:"basefee" description:"The base fee in millisatoshi we will charge for forwarding payments on our channels"`
+//	FeeRate             lnwire.MilliSatoshi `long:"feerate" description:"The fee rate used when forwarding payments on our channels. The total fee charged is basefee + (amount * feerate / 1000000), where amount is the forwarded amount."`
+//	TimeLockDelta       uint32              `long:"timelockdelta" description:"The CLTV delta we will subtract from a forwarded HTLC's timelock value"`
+//}
+//
+//type neutrinoConfig struct {
+//	AddPeers           []string      `short:"a" long:"addpeer" description:"Add a peer to connect with at startup"`
+//	ConnectPeers       []string      `long:"connect" description:"Connect only to the specified peers at startup"`
+//	MaxPeers           int           `long:"maxpeers" description:"Max number of inbound and outbound peers"`
+//	BanDuration        time.Duration `long:"banduration" description:"How long to ban misbehaving peers.  Valid time units are {s, m, h}.  Minimum 1 second"`
+//	BanThreshold       uint32        `long:"banthreshold" description:"Maximum allowed ban score before disconnecting and banning misbehaving peers."`
+//	FeeURL             string        `long:"feeurl" description:"Optional URL for fee estimation. If a URL is not specified, static fees will be used for estimation."`
+//	AssertFilterHeader string        `long:"assertfilterheader" description:"Optional filter header in height:hash format to assert the state of neutrino's filter header chain on startup. If the assertion does not hold, then the filter header chain will be re-synced from the genesis block."`
+//}
+//
+//type btcdConfig struct {
+//	Dir        string `long:"dir" description:"The base directory that contains the node's data, logs, configuration file, etc."`
+//	RPCHost    string `long:"rpchost" description:"The daemon's rpc listening address. If a port is omitted, then the default port for the selected chain parameters will be used."`
+//	RPCUser    string `long:"rpcuser" description:"Username for RPC connections"`
+//	RPCPass    string `long:"rpcpass" default-mask:"-" description:"Password for RPC connections"`
+//	RPCCert    string `long:"rpccert" description:"File containing the daemon's certificate file"`
+//	RawRPCCert string `long:"rawrpccert" description:"The raw bytes of the daemon's PEM-encoded certificate chain which will be used to authenticate the RPC connection."`
+//}
+//
+//type bitcoindConfig struct {
+//	Dir            string `long:"dir" description:"The base directory that contains the node's data, logs, configuration file, etc."`
+//	RPCHost        string `long:"rpchost" description:"The daemon's rpc listening address. If a port is omitted, then the default port for the selected chain parameters will be used."`
+//	RPCUser        string `long:"rpcuser" description:"Username for RPC connections"`
+//	RPCPass        string `long:"rpcpass" default-mask:"-" description:"Password for RPC connections"`
+//	ZMQPubRawBlock string `long:"zmqpubrawblock" description:"The address listening for ZMQ connections to deliver raw block notifications"`
+//	ZMQPubRawTx    string `long:"zmqpubrawtx" description:"The address listening for ZMQ connections to deliver raw transaction notifications"`
+//	EstimateMode   string `long:"estimatemode" description:"The fee estimate mode. Must be either ECONOMICAL or CONSERVATIVE."`
+//}
+//
+//type lightWalletConfig struct {
+//	Dir             string `long:"dir" description:"The base directory that contains the node's data, logs, configuration file, etc."`
+//	RPCHost         string `long:"rpchost" description:"The daemon's rpc listening address. If a port is omitted, then the default port for the selected chain parameters will be used."`
+//	RPCUser         string `long:"rpcuser" description:"Username for RPC connections"`
+//	RPCPass         string `long:"rpcpass" default-mask:"-" description:"Password for RPC connections"`
+//	ZMQPubRawHeader string `long:"zmqpubrawheader" description:"The address listening for ZMQ connections to deliver raw header notifications"`
+//	UseWalletBackend bool  `long:"usewalletbackend" description:"Use light wallet as lnwallet backend"`
+//}
+//
+//type autoPilotConfig struct {
+//	Active         bool               `long:"active" description:"If the autopilot agent should be active or not."`
+//	Heuristic      map[string]float64 `long:"heuristic" description:"Heuristic to activate, and the weight to give it during scoring."`
+//	MaxChannels    int                `long:"maxchannels" description:"The maximum number of channels that should be created"`
+//	Allocation     float64            `long:"allocation" description:"The percentage of total funds that should be committed to automatic channel establishment"`
+//	MinChannelSize int64              `long:"minchansize" description:"The smallest channel that the autopilot agent should create"`
+//	MaxChannelSize int64              `long:"maxchansize" description:"The largest channel that the autopilot agent should create"`
+//	Private        bool               `long:"private" description:"Whether the channels created by the autopilot agent should be private or not. Private channels won't be announced to the network."`
+//	MinConfs       int32              `long:"minconfs" description:"The minimum number of confirmations each of your inputs in funding transactions created by the autopilot agent must have."`
+//	ConfTarget     uint32             `long:"conftarget" description:"The confirmation target (in blocks) for channels opened by autopilot."`
+//	TrustedNodes   []string			  `long:"trustednodes" description:"Initiate connection only to the specified peers"`
+//	SatPerByte 	   uint32			  `long:"feerate" description:"Initiate autopilot agent with configurable static fee rate"`}
+//
+//type dualFundingConfig struct {
+//	Active         bool               `long:"active" description:"If the dual channel funding should be active or not."`
+//}
+//
+//type torConfig struct {
+//	Active            bool   `long:"active" description:"Allow outbound and inbound connections to be routed through Tor"`
+//	SOCKS             string `long:"socks" description:"The host:port that Tor's exposed SOCKS5 proxy is listening on"`
+//	DNS               string `long:"dns" description:"The DNS server as host:port that Tor will use for SRV queries - NOTE must have TCP resolution enabled"`
+//	StreamIsolation   bool   `long:"streamisolation" description:"Enable Tor stream isolation by randomizing user credentials for each connection."`
+//	Control           string `long:"control" description:"The host:port that Tor is listening on for Tor control connections"`
+//	TargetIPAddress   string `long:"targetipaddress" description:"IP address that Tor should use as the target of the hidden service"`
+//	Password          string `long:"password" description:"The password used to arrive at the HashedControlPassword for the control port. If provided, the HASHEDPASSWORD authentication method will be used instead of the SAFECOOKIE one."`
+//	V2                bool   `long:"v2" description:"Automatically set up a v2 onion service to listen for inbound connections"`
+//	V3                bool   `long:"v3" description:"Automatically set up a v3 onion service to listen for inbound connections"`
+//	PrivateKeyPath    string `long:"privatekeypath" description:"The path to the private key of the onion service being created"`
+//	WatchtowerKeyPath string `long:"watchtowerkeypath" description:"The path to the private key of the watchtower onion service being created"`
+//}
+//=======
 
 	defaultSphinxDbName = "sphinxreplay.db"
 )
->>>>>>> 8668248d
 
 // Config defines the configuration options for lnd.
 //
@@ -303,32 +303,19 @@
 	MaxPendingChannels int    `long:"maxpendingchannels" description:"The maximum number of incoming pending channels permitted per peer."`
 	BackupFilePath     string `long:"backupfilepath" description:"The target location of the channel backup file"`
 
-<<<<<<< HEAD
-	Bitcoin      *chainConfig    	   `group:"Bitcoin" namespace:"bitcoin"`
-	BtcdMode     *btcdConfig     	   `group:"btcd" namespace:"btcd"`
-	BitcoindMode *bitcoindConfig 	   `group:"bitcoind" namespace:"bitcoind"`
-	NeutrinoMode *neutrinoConfig 	   `group:"neutrino" namespace:"neutrino"`
-	LightWalletMode *lightWalletConfig `group:"lightwallet" namespace:"lightwallet"`
-=======
 	Bitcoin      *lncfg.Chain    `group:"Bitcoin" namespace:"bitcoin"`
 	BtcdMode     *lncfg.Btcd     `group:"btcd" namespace:"btcd"`
 	BitcoindMode *lncfg.Bitcoind `group:"bitcoind" namespace:"bitcoind"`
 	NeutrinoMode *lncfg.Neutrino `group:"neutrino" namespace:"neutrino"`
->>>>>>> 8668248d
-
+        LightWalletMode *lightWalletConfig `group:"lightwallet" namespace:"lightwallet"`
 	Litecoin      *lncfg.Chain    `group:"Litecoin" namespace:"litecoin"`
 	LtcdMode      *lncfg.Btcd     `group:"ltcd" namespace:"ltcd"`
 	LitecoindMode *lncfg.Bitcoind `group:"litecoind" namespace:"litecoind"`
-
-<<<<<<< HEAD
 	Xsncoin      *chainConfig    `group:"Xsncoin" namespace:"xsncoin"`
 	XsndMode 	 *bitcoindConfig `group:"xsnd" namespace:"xsnd"`
 
-	Autopilot *autoPilotConfig `group:"Autopilot" namespace:"autopilot"`
 	DualFunding *dualFundingConfig `group:"DualFunding" namespace:"dualfunding"`
-=======
 	Autopilot *lncfg.AutoPilot `group:"Autopilot" namespace:"autopilot"`
->>>>>>> 8668248d
 
 	Tor *lncfg.Tor `group:"Tor" namespace:"tor"`
 
@@ -685,24 +672,6 @@
 	// As soon as we're done parsing configuration options, ensure all paths
 	// to directories and files are cleaned and expanded before attempting
 	// to use them later on.
-<<<<<<< HEAD
-	cfg.DataDir = cleanAndExpandPath(cfg.DataDir)
-	cfg.TLSCertPath = cleanAndExpandPath(cfg.TLSCertPath)
-	cfg.TLSKeyPath = cleanAndExpandPath(cfg.TLSKeyPath)
-	cfg.AdminMacPath = cleanAndExpandPath(cfg.AdminMacPath)
-	cfg.ReadMacPath = cleanAndExpandPath(cfg.ReadMacPath)
-	cfg.InvoiceMacPath = cleanAndExpandPath(cfg.InvoiceMacPath)
-	cfg.LogDir = cleanAndExpandPath(cfg.LogDir)
-	cfg.BtcdMode.Dir = cleanAndExpandPath(cfg.BtcdMode.Dir)
-	cfg.LtcdMode.Dir = cleanAndExpandPath(cfg.LtcdMode.Dir)
-	cfg.BitcoindMode.Dir = cleanAndExpandPath(cfg.BitcoindMode.Dir)
-	cfg.LitecoindMode.Dir = cleanAndExpandPath(cfg.LitecoindMode.Dir)
-	cfg.XsndMode.Dir = cleanAndExpandPath(cfg.XsndMode.Dir)
-	cfg.LightWalletMode.Dir = cleanAndExpandPath(cfg.LightWalletMode.Dir)
-	cfg.Tor.PrivateKeyPath = cleanAndExpandPath(cfg.Tor.PrivateKeyPath)
-	cfg.Tor.WatchtowerKeyPath = cleanAndExpandPath(cfg.Tor.WatchtowerKeyPath)
-	cfg.Watchtower.TowerDir = cleanAndExpandPath(cfg.Watchtower.TowerDir)
-=======
 	cfg.DataDir = CleanAndExpandPath(cfg.DataDir)
 	cfg.TLSCertPath = CleanAndExpandPath(cfg.TLSCertPath)
 	cfg.TLSKeyPath = CleanAndExpandPath(cfg.TLSKeyPath)
@@ -717,7 +686,8 @@
 	cfg.Tor.PrivateKeyPath = CleanAndExpandPath(cfg.Tor.PrivateKeyPath)
 	cfg.Tor.WatchtowerKeyPath = CleanAndExpandPath(cfg.Tor.WatchtowerKeyPath)
 	cfg.Watchtower.TowerDir = CleanAndExpandPath(cfg.Watchtower.TowerDir)
->>>>>>> 8668248d
+        cfg.XsndMode.Dir = cleanAndExpandPath(cfg.XsndMode.Dir)
+        cfg.LightWalletMode.Dir = cleanAndExpandPath(cfg.LightWalletMode.Dir)
 
 	// Ensure that the user didn't attempt to specify negative values for
 	// any of the autopilot params.
@@ -1127,8 +1097,8 @@
 
 		// Finally we'll register the bitcoin chain as our current
 		// primary chain.
-<<<<<<< HEAD
 		registeredChains.RegisterPrimaryChain(bitcoinChain)
+
 	case cfg.Xsncoin.Active:
 		// Multiple networks can't be selected simultaneously.  Count
 		// number of network flags passed; assign active network params
@@ -1231,9 +1201,6 @@
 		registeredChains.RegisterPrimaryChain(xsncoinChain)
 		MaxFundingAmount = maxXsnFundingAmount
 		MaxPaymentMSat = maxXsnPaymentMSat
-=======
-		cfg.registeredChains.RegisterPrimaryChain(bitcoinChain)
->>>>>>> 8668248d
 	}
 
 	// Ensure that the user didn't attempt to specify negative values for
@@ -1665,13 +1632,10 @@
 				err)
 		}
 		nConf.RPCUser, nConf.RPCPass = rpcUser, rpcPass
-<<<<<<< HEAD
+
 	case "bitcoind", "litecoind", "xsnd":
-		nConf := nodeConfig.(*bitcoindConfig)
-=======
-	case "bitcoind", "litecoind":
 		nConf := nodeConfig.(*lncfg.Bitcoind)
->>>>>>> 8668248d
+
 		rpcUser, rpcPass, zmqBlockHost, zmqTxHost, err :=
 			extractBitcoindRPCParams(netParams.Params.Name, confFile)
 		if err != nil {
