--- conflicted
+++ resolved
@@ -72,7 +72,6 @@
 	"gopkg.in/macaroon-bakery.v2/bakery"
 )
 
-<<<<<<< HEAD
 const (
 
 	// maxBtcPaymentMSat is the maximum allowed Bitcoin payment currently
@@ -88,8 +87,6 @@
 		btcToXsnConversionRate
 )
 
-=======
->>>>>>> 8668248d
 var (
 	// readPermissions is a slice of all entities that allow read
 	// permissions for authorization purposes, all lowercase.
@@ -1891,19 +1888,6 @@
 	// open a new channel. A stream is returned in place, this stream will
 	// be used to consume updates of the state of the pending channel.
 	return &openChanReq{
-<<<<<<< HEAD
-		targetPubkey:    nodePubKey,
-		chainHash:       *activeNetParams.GenesisHash,
-		localFundingAmt: localFundingAmt,
-		pushAmt:         lnwire.NewMSatFromSatoshis(remoteInitialBalance),
-		minHtlcIn:       minHtlcIn,
-		fundingFeePerKw: feeRate,
-		private:         in.Private,
-		remoteCsvDelay:  remoteCsvDelay,
-		minConfs:        minConfs,
-		shutdownScript:  script,
-		subtractFees: 	 in.SubtractFees,
-=======
 		targetPubkey:     nodePubKey,
 		chainHash:        *r.cfg.ActiveNetParams.GenesisHash,
 		localFundingAmt:  localFundingAmt,
@@ -1916,7 +1900,7 @@
 		shutdownScript:   script,
 		maxValueInFlight: maxValue,
 		maxHtlcs:         maxHtlcs,
->>>>>>> 8668248d
+                subtractFees:     in.SubtractFees,
 	}, nil
 }
 
