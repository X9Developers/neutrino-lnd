--- conflicted
+++ resolved
@@ -1719,14 +1719,9 @@
 		return nil, fmt.Errorf("cannot open channel to self")
 	}
 
-<<<<<<< HEAD
-	nodePubKeyBytes = nodePubKey.SerializeCompressed()
-
 	rpcsLog.Debugf("[openchannel]: using fee of %v sat/byte for funding tx",
 		int64(in.SatPerByte))
 
-=======
->>>>>>> ce0a61ab
 	// Based on the passed fee related parameters, we'll determine an
 	// appropriate fee rate for the funding transaction.
 	satPerKw := chainfee.SatPerKVByte(in.SatPerByte * 1000).FeePerKWeight()
