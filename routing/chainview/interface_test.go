package chainview

import (
	"bytes"
	"fmt"
	//"io/ioutil"
	//"math/rand"
	//"os"
	//"os/exec"
	//"path/filepath"
	"runtime"
	"testing"
	"time"

	"github.com/btcsuite/btcd/btcec"
	"github.com/btcsuite/btcd/btcjson"
	"github.com/btcsuite/btcd/chaincfg"
	"github.com/btcsuite/btcd/chaincfg/chainhash"
	"github.com/btcsuite/btcd/integration/rpctest"
	"github.com/btcsuite/btcd/txscript"
	"github.com/btcsuite/btcd/wire"
	"github.com/btcsuite/btcutil"
	"github.com/btcsuite/btcwallet/chain"
	//"github.com/btcsuite/btcwallet/walletdb"
	_ "github.com/btcsuite/btcwallet/walletdb/bdb" // Required to register the boltdb walletdb implementation.

	//"github.com/lightninglabs/neutrino"
	"github.com/lightningnetwork/lnd/channeldb"
)

var (
	netParams = &chaincfg.RegressionNetParams

	testPrivKey = []byte{
		0x81, 0xb6, 0x37, 0xd8, 0xfc, 0xd2, 0xc6, 0xda,
		0x63, 0x59, 0xe6, 0x96, 0x31, 0x13, 0xa1, 0x17,
		0xd, 0xe7, 0x95, 0xe4, 0xb7, 0x25, 0xb8, 0x4d,
		0x1e, 0xb, 0x4c, 0xfd, 0x9e, 0xc5, 0x8c, 0xe9,
	}

	privKey, pubKey = btcec.PrivKeyFromBytes(btcec.S256(), testPrivKey)
	addrPk, _       = btcutil.NewAddressPubKey(pubKey.SerializeCompressed(),
		netParams)
	testAddr = addrPk.AddressPubKeyHash()

	testScript, _ = txscript.PayToAddrScript(testAddr)
)

func waitForMempoolTx(r *rpctest.Harness, txid *chainhash.Hash) error {
	var found bool
	var tx *btcutil.Tx
	var err error
	timeout := time.After(10 * time.Second)
	for !found {
		// Do a short wait
		select {
		case <-timeout:
			return fmt.Errorf("timeout after 10s")
		default:
		}
		time.Sleep(100 * time.Millisecond)

		// Check for the harness' knowledge of the txid
		tx, err = r.Client.GetRawTransaction(txid)
		if err != nil {
			switch e := err.(type) {
			case *btcjson.RPCError:
				if e.Code == btcjson.ErrRPCNoTxInfo {
					continue
				}
			default:
			}
			return err
		}
		if tx != nil && tx.MsgTx().TxHash() == *txid {
			found = true
		}
	}
	return nil
}

func getTestTXID(miner *rpctest.Harness) (*chainhash.Hash, error) {
	script, err := txscript.PayToAddrScript(testAddr)
	if err != nil {
		return nil, err
	}

	outputs := []*wire.TxOut{
		{
			Value:    2e8,
			PkScript: script,
		},
	}

	tx, err := miner.SendOutputsLW(outputs, 2500)
	if err != nil {
		return nil, err
	}

	return miner.Client.SendRawTransaction(tx, true)
}

func locateOutput(tx *wire.MsgTx, script []byte) (*wire.OutPoint, *wire.TxOut, error) {
	for i, txOut := range tx.TxOut {
		if bytes.Equal(txOut.PkScript, script) {
			return &wire.OutPoint{
				Hash:  tx.TxHash(),
				Index: uint32(i),
			}, txOut, nil
		}
	}

	return nil, nil, fmt.Errorf("unable to find output")
}

func craftSpendTransaction(outpoint wire.OutPoint, payScript []byte) (*wire.MsgTx, error) {
	spendingTx := wire.NewMsgTx(1)
	spendingTx.AddTxIn(&wire.TxIn{
		PreviousOutPoint: outpoint,
	})
	spendingTx.AddTxOut(&wire.TxOut{
		Value:    1e8,
		PkScript: payScript,
	})
	sigScript, err := txscript.SignatureScript(spendingTx, 0, payScript,
		txscript.SigHashAll, privKey, true)
	if err != nil {
		return nil, err
	}
	spendingTx.TxIn[0].SignatureScript = sigScript

	return spendingTx, nil
}

func assertFilteredBlock(t *testing.T, fb *FilteredBlock, expectedHeight int32,
	expectedHash *chainhash.Hash, txns []*chainhash.Hash) {

	_, _, line, _ := runtime.Caller(1)

	if fb.Height != uint32(expectedHeight) {
		t.Fatalf("line %v: block height mismatch: expected %v, got %v",
			line, expectedHeight, fb.Height)
	}
	if !bytes.Equal(fb.Hash[:], expectedHash[:]) {
		t.Fatalf("line %v: block hash mismatch: expected %v, got %v",
			line, expectedHash, fb.Hash)
	}
	if len(fb.Transactions) != len(txns) {
		t.Fatalf("line %v: expected %v transaction in filtered block, instead "+
			"have %v", line, len(txns), len(fb.Transactions))
	}

	expectedTxids := make(map[chainhash.Hash]struct{})
	for _, txn := range txns {
		expectedTxids[*txn] = struct{}{}
	}

	for _, tx := range fb.Transactions {
		txid := tx.TxHash()
		delete(expectedTxids, txid)
	}

	if len(expectedTxids) != 0 {
		t.Fatalf("line %v: missing txids: %v", line, expectedTxids)
	}

}

func testFilterBlockNotifications(node *rpctest.Harness,
	chainView FilteredChainView, chainViewInit chainViewInitFunc,
	t *testing.T) {

	// To start the test, we'll create to fresh outputs paying to the
	// private key that we generated above.
	txid1, err := getTestTXID(node)
	if err != nil {
		t.Fatalf("unable to get test txid: %v", err)
	}
	//err = waitForMempoolTx(node, txid1)
	//if err != nil {
	//	t.Fatalf("unable to get test txid in mempool: %v", err)
	//}
	txid2, err := getTestTXID(node)
	if err != nil {
		t.Fatalf("unable to get test txid: %v", err)
	}
	//err = waitForMempoolTx(node, txid2)
	//if err != nil {
	//	t.Fatalf("unable to get test txid in mempool: %v", err)
	//}

	blockChan := chainView.FilteredBlocks()

	// Next we'll mine a block confirming the output generated above.
	newBlockHashes, err := node.Client.Generate(1)
	if err != nil {
		t.Fatalf("unable to generate block: %v", err)
	}

	_, currentHeight, err := node.Client.GetBestBlock()
	if err != nil {
		t.Fatalf("unable to get current height: %v", err)
	}

	// We should get an update, however it shouldn't yet contain any
	// filtered transaction as the filter hasn't been update.
	select {
	case filteredBlock := <-blockChan:
		assertFilteredBlock(t, filteredBlock, currentHeight,
			newBlockHashes[0], []*chainhash.Hash{})
	case <-time.After(time.Second * 20):
		t.Fatalf("filtered block notification didn't arrive")
	}

	// Now that the block has been mined, we'll fetch the two transactions
	// so we can add them to the filter, and also craft transaction
	// spending the outputs we created.
	tx1, err := node.Client.GetRawTransaction(txid1)
	if err != nil {
		t.Fatalf("unable to fetch transaction: %v", err)
	}
	tx2, err := node.Client.GetRawTransaction(txid2)
	if err != nil {
		t.Fatalf("unable to fetch transaction: %v", err)
	}

	targetScript, err := txscript.PayToAddrScript(testAddr)
	if err != nil {
		t.Fatalf("unable to create target output: %v", err)
	}

	// Next, we'll locate the two outputs generated above that pay to use
	// so we can properly add them to the filter.
	outPoint1, _, err := locateOutput(tx1.MsgTx(), targetScript)
	if err != nil {
		t.Fatalf("unable to find output: %v", err)
	}
	outPoint2, _, err := locateOutput(tx2.MsgTx(), targetScript)
	if err != nil {
		t.Fatalf("unable to find output: %v", err)
	}

	_, currentHeight, err = node.Client.GetBestBlock()
	if err != nil {
		t.Fatalf("unable to get current height: %v", err)
	}

	// Now we'll add both outpoints to the current filter.
	filter := []channeldb.EdgePoint{
		{FundingPkScript: targetScript, OutPoint: *outPoint1},
		{FundingPkScript: targetScript, OutPoint: *outPoint2},
	}
	err = chainView.UpdateFilter(filter, uint32(currentHeight))
	if err != nil {
		t.Fatalf("unable to update filter: %v", err)
	}

	// With the filter updated, we'll now create two transaction spending
	// the outputs we created.
	spendingTx1, err := craftSpendTransaction(*outPoint1, targetScript)
	if err != nil {
		t.Fatalf("unable to create spending tx: %v", err)
	}
	spendingTx2, err := craftSpendTransaction(*outPoint2, targetScript)
	if err != nil {
		t.Fatalf("unable to create spending tx: %v", err)
	}

	// Now we'll broadcast the first spending transaction and also mine a
	// block which should include it.
	spendTxid1, err := node.Client.SendRawTransaction(spendingTx1, true)
	if err != nil {
		t.Fatalf("unable to broadcast transaction: %v", err)
	}
	err = waitForMempoolTx(node, spendTxid1)
	if err != nil {
		t.Fatalf("unable to get spending txid in mempool: %v", err)
	}
	newBlockHashes, err = node.Client.Generate(1)
	if err != nil {
		t.Fatalf("unable to generate block: %v", err)
	}

	// We should receive a notification over the channel. The notification
	// should correspond to the current block height and have that single
	// filtered transaction.
	select {
	case filteredBlock := <-blockChan:
		assertFilteredBlock(t, filteredBlock, currentHeight+1,
			newBlockHashes[0], []*chainhash.Hash{spendTxid1})
	case <-time.After(time.Second * 20):
		t.Fatalf("filtered block notification didn't arrive")
	}

	// Next, mine the second transaction which spends the second output.
	// This should also generate a notification.
	spendTxid2, err := node.Client.SendRawTransaction(spendingTx2, true)
	if err != nil {
		t.Fatalf("unable to broadcast transaction: %v", err)
	}
	err = waitForMempoolTx(node, spendTxid2)
	if err != nil {
		t.Fatalf("unable to get spending txid in mempool: %v", err)
	}
	newBlockHashes, err = node.Client.Generate(1)
	if err != nil {
		t.Fatalf("unable to generate block: %v", err)
	}

	select {
	case filteredBlock := <-blockChan:
		assertFilteredBlock(t, filteredBlock, currentHeight+2,
			newBlockHashes[0], []*chainhash.Hash{spendTxid2})
	case <-time.After(time.Second * 20):
		t.Fatalf("filtered block notification didn't arrive")
	}
}

func testUpdateFilterBackTrack(node *rpctest.Harness,
	chainView FilteredChainView, chainViewInit chainViewInitFunc,
	t *testing.T) {

	// To start, we'll create a fresh output paying to the height generated
	// above.
	txid, err := getTestTXID(node)
	if err != nil {
		t.Fatalf("unable to get test txid")
	}
	err = waitForMempoolTx(node, txid)
	if err != nil {
		t.Fatalf("unable to get test txid in mempool: %v", err)
	}

	// Next we'll mine a block confirming the output generated above.
	initBlockHashes, err := node.Node.Generate(1)
	if err != nil {
		t.Fatalf("unable to generate block: %v", err)
	}

	blockChan := chainView.FilteredBlocks()

	_, currentHeight, err := node.Node.GetBestBlock()
	if err != nil {
		t.Fatalf("unable to get current height: %v", err)
	}

	// Consume the notification sent which contains an empty filtered
	// block.
	select {
	case filteredBlock := <-blockChan:
		assertFilteredBlock(t, filteredBlock, currentHeight,
			initBlockHashes[0], []*chainhash.Hash{})
	case <-time.After(time.Second * 20):
		t.Fatalf("filtered block notification didn't arrive")
	}

	// Next, create a transaction which spends the output created above,
	// mining the spend into a block.
	tx, err := node.Node.GetRawTransaction(txid)
	if err != nil {
		t.Fatalf("unable to fetch transaction: %v", err)
	}
	outPoint, _, err := locateOutput(tx.MsgTx(), testScript)
	if err != nil {
		t.Fatalf("unable to find output: %v", err)
	}
	spendingTx, err := craftSpendTransaction(*outPoint, testScript)
	if err != nil {
		t.Fatalf("unable to create spending tx: %v", err)
	}
	spendTxid, err := node.Node.SendRawTransaction(spendingTx, true)
	if err != nil {
		t.Fatalf("unable to broadcast transaction: %v", err)
	}
	err = waitForMempoolTx(node, spendTxid)
	if err != nil {
		t.Fatalf("unable to get spending txid in mempool: %v", err)
	}
	newBlockHashes, err := node.Node.Generate(1)
	if err != nil {
		t.Fatalf("unable to generate block: %v", err)
	}

	// We should have received another empty filtered block notification.
	select {
	case filteredBlock := <-blockChan:
		assertFilteredBlock(t, filteredBlock, currentHeight+1,
			newBlockHashes[0], []*chainhash.Hash{})
	case <-time.After(time.Second * 20):
		t.Fatalf("filtered block notification didn't arrive")
	}

	// After the block has been mined+notified we'll update the filter with
	// a _prior_ height so a "rewind" occurs.
	filter := []channeldb.EdgePoint{
		{FundingPkScript: testScript, OutPoint: *outPoint},
	}
	err = chainView.UpdateFilter(filter, uint32(currentHeight))
	if err != nil {
		t.Fatalf("unable to update filter: %v", err)
	}

	// We should now receive a fresh filtered block notification that
	// includes the transaction spend we included above.
	select {
	case filteredBlock := <-blockChan:
		assertFilteredBlock(t, filteredBlock, currentHeight+1,
			newBlockHashes[0], []*chainhash.Hash{spendTxid})
	case <-time.After(time.Second * 20):
		t.Fatalf("filtered block notification didn't arrive")
	}
}

func testFilterSingleBlock(node *rpctest.Harness, chainView FilteredChainView,
	chainViewInit chainViewInitFunc, t *testing.T) {

	// In this test, we'll test the manual filtration of blocks, which can
	// be used by clients to manually rescan their sub-set of the UTXO set.

	// First, we'll create a block that includes two outputs that we're
	// able to spend with the private key generated above.
	txid1, err := getTestTXID(node)
	if err != nil {
		t.Fatalf("unable to get test txid")
	}
	err = waitForMempoolTx(node, txid1)
	if err != nil {
		t.Fatalf("unable to get test txid in mempool: %v", err)
	}
	txid2, err := getTestTXID(node)
	if err != nil {
		t.Fatalf("unable to get test txid")
	}
	err = waitForMempoolTx(node, txid2)
	if err != nil {
		t.Fatalf("unable to get test txid in mempool: %v", err)
	}

	blockChan := chainView.FilteredBlocks()

	// Next we'll mine a block confirming the output generated above.
	newBlockHashes, err := node.Node.Generate(1)
	if err != nil {
		t.Fatalf("unable to generate block: %v", err)
	}

	_, currentHeight, err := node.Node.GetBestBlock()
	if err != nil {
		t.Fatalf("unable to get current height: %v", err)
	}

	// We should get an update, however it shouldn't yet contain any
	// filtered transaction as the filter hasn't been updated.
	select {
	case filteredBlock := <-blockChan:
		assertFilteredBlock(t, filteredBlock, currentHeight,
			newBlockHashes[0], []*chainhash.Hash{})
	case <-time.After(time.Second * 20):
		t.Fatalf("filtered block notification didn't arrive")
	}

	tx1, err := node.Node.GetRawTransaction(txid1)
	if err != nil {
		t.Fatalf("unable to fetch transaction: %v", err)
	}
	tx2, err := node.Node.GetRawTransaction(txid2)
	if err != nil {
		t.Fatalf("unable to fetch transaction: %v", err)
	}

	// Next, we'll create a block that includes two transactions, each
	// which spend one of the outputs created.
	outPoint1, _, err := locateOutput(tx1.MsgTx(), testScript)
	if err != nil {
		t.Fatalf("unable to find output: %v", err)
	}
	outPoint2, _, err := locateOutput(tx2.MsgTx(), testScript)
	if err != nil {
		t.Fatalf("unable to find output: %v", err)
	}
	spendingTx1, err := craftSpendTransaction(*outPoint1, testScript)
	if err != nil {
		t.Fatalf("unable to create spending tx: %v", err)
	}
	spendingTx2, err := craftSpendTransaction(*outPoint2, testScript)
	if err != nil {
		t.Fatalf("unable to create spending tx: %v", err)
	}
	txns := []*btcutil.Tx{btcutil.NewTx(spendingTx1), btcutil.NewTx(spendingTx2)}
	block, err := node.GenerateAndSubmitBlock(txns, 11, time.Time{})
	if err != nil {
		t.Fatalf("unable to generate block: %v", err)
	}

	select {
	case filteredBlock := <-blockChan:
		assertFilteredBlock(t, filteredBlock, currentHeight+1,
			block.Hash(), []*chainhash.Hash{})
	case <-time.After(time.Second * 20):
		t.Fatalf("filtered block notification didn't arrive")
	}

	_, currentHeight, err = node.Node.GetBestBlock()
	if err != nil {
		t.Fatalf("unable to get current height: %v", err)
	}

	// Now we'll manually trigger filtering the block generated above.
	// First, we'll add the two outpoints to our filter.
	filter := []channeldb.EdgePoint{
		{FundingPkScript: testScript, OutPoint: *outPoint1},
		{FundingPkScript: testScript, OutPoint: *outPoint2},
	}
	err = chainView.UpdateFilter(filter, uint32(currentHeight))
	if err != nil {
		t.Fatalf("unable to update filter: %v", err)
	}

	// We set the filter with the current height, so we shouldn't get any
	// notifications.
	select {
	case <-blockChan:
		t.Fatalf("got filter notification, but shouldn't have")
	default:
	}

	// Now we'll manually rescan that past block. This should include two
	// filtered transactions, the spending transactions we created above.
	filteredBlock, err := chainView.FilterBlock(block.Hash())
	if err != nil {
		t.Fatalf("unable to filter block: %v", err)
	}
	txn1, txn2 := spendingTx1.TxHash(), spendingTx2.TxHash()
	expectedTxns := []*chainhash.Hash{&txn1, &txn2}
	assertFilteredBlock(t, filteredBlock, currentHeight, block.Hash(),
		expectedTxns)
}

// testFilterBlockDisconnected triggers a reorg all the way back to genesis,
// and a small 5 block reorg, ensuring the chainView notifies about
// disconnected and connected blocks in the order we expect.
//func testFilterBlockDisconnected(node *rpctest.Harness,
//	chainView FilteredChainView, chainViewInit chainViewInitFunc,
//	t *testing.T) {
//
//	// Create a node that has a shorter chain than the main chain, so we
//	// can trigger a reorg.
//	reorgNode, err := rpctest.New(netParams, nil, []string{"--txindex"})
//	if err != nil {
//		t.Fatalf("unable to create mining node: %v", err)
//	}
//	defer reorgNode.TearDown()
//
//	// This node's chain will be 105 blocks.
//	if err := reorgNode.SetUp(true, 5); err != nil {
//		t.Fatalf("unable to set up mining node: %v", err)
//	}
//
//	// Init a chain view that has this node as its block source.
//	cleanUpFunc, reorgView, err := chainViewInit(reorgNode.RPCConfig(),
//		reorgNode.P2PAddress())
//	if err != nil {
//		t.Fatalf("unable to create chain view: %v", err)
//	}
//	defer func() {
//		if cleanUpFunc != nil {
//			cleanUpFunc()
//		}
//	}()
//
//	if err = reorgView.Start(); err != nil {
//		t.Fatalf("unable to start btcd chain view: %v", err)
//	}
//	defer reorgView.Stop()
//
//	newBlocks := reorgView.FilteredBlocks()
//	disconnectedBlocks := reorgView.DisconnectedBlocks()
//
//	// If this the neutrino backend, then we'll give it some time to catch
//	// up, as it's a bit slower to consume new blocks compared to the RPC
//	// backends.
//	if _, ok := reorgView.(*CfFilteredChainView); ok {
//		time.Sleep(time.Second * 3)
//	}
//
//	_, oldHeight, err := reorgNode.Node.GetBestBlock()
//	if err != nil {
//		t.Fatalf("unable to get current height: %v", err)
//	}
//
//	// Now connect the node with the short chain to the main node, and wait
//	// for their chains to synchronize. The short chain will be reorged all
//	// the way back to genesis.
//	if err := rpctest.ConnectNode(reorgNode, node); err != nil {
//		t.Fatalf("unable to connect harnesses: %v", err)
//	}
//	nodeSlice := []*rpctest.Harness{node, reorgNode}
//	if err := rpctest.JoinNodes(nodeSlice, rpctest.Blocks); err != nil {
//		t.Fatalf("unable to join node on blocks: %v", err)
//	}
//
//	_, newHeight, err := reorgNode.Node.GetBestBlock()
//	if err != nil {
//		t.Fatalf("unable to get current height: %v", err)
//	}
//
//	// We should be getting oldHeight number of blocks marked as
//	// stale/disconnected. We expect to first get all stale blocks,
//	// then the new blocks. We also ensure a strict ordering.
//	for i := int32(0); i < oldHeight+newHeight; i++ {
//		select {
//		case block := <-newBlocks:
//			if i < oldHeight {
//				t.Fatalf("did not expect to get new block "+
//					"in iteration %d, old height: %v", i,
//					oldHeight)
//			}
//			expectedHeight := uint32(i - oldHeight + 1)
//			if block.Height != expectedHeight {
//				t.Fatalf("expected to receive connected "+
//					"block at height %d, instead got at %d",
//					expectedHeight, block.Height)
//			}
//		case block := <-disconnectedBlocks:
//			if i >= oldHeight {
//				t.Fatalf("did not expect to get stale block "+
//					"in iteration %d", i)
//			}
//			expectedHeight := uint32(oldHeight - i)
//			if block.Height != expectedHeight {
//				t.Fatalf("expected to receive disconnected "+
//					"block at height %d, instead got at %d",
//					expectedHeight, block.Height)
//			}
//		case <-time.After(10 * time.Second):
//			t.Fatalf("timeout waiting for block")
//		}
//	}
//
//	// Now we trigger a small reorg, by disconnecting the nodes, mining
//	// a few blocks on each, then connecting them again.
//	peers, err := reorgNode.Node.GetPeerInfo()
//	if err != nil {
//		t.Fatalf("unable to get peer info: %v", err)
//	}
//	numPeers := len(peers)
//
//	// Disconnect the nodes.
//	err = reorgNode.Node.AddNode(node.P2PAddress(), rpcclient.ANRemove)
//	if err != nil {
//		t.Fatalf("unable to disconnect mining nodes: %v", err)
//	}
//
//	// Wait for disconnection
//	for {
//		peers, err = reorgNode.Node.GetPeerInfo()
//		if err != nil {
//			t.Fatalf("unable to get peer info: %v", err)
//		}
//		if len(peers) < numPeers {
//			break
//		}
//		time.Sleep(100 * time.Millisecond)
//	}
//
//	// Mine 10 blocks on the main chain, 5 on the chain that will be
//	// reorged out,
//	node.Node.Generate(10)
//	reorgNode.Node.Generate(5)
//
//	// 5 new blocks should get notified.
//	for i := uint32(0); i < 5; i++ {
//		select {
//		case block := <-newBlocks:
//			expectedHeight := uint32(newHeight) + i + 1
//			if block.Height != expectedHeight {
//				t.Fatalf("expected to receive connected "+
//					"block at height %d, instead got at %d",
//					expectedHeight, block.Height)
//			}
//		case <-disconnectedBlocks:
//			t.Fatalf("did not expect to get stale block "+
//				"in iteration %d", i)
//		case <-time.After(10 * time.Second):
//			t.Fatalf("did not get connected block")
//		}
//	}
//
//	_, oldHeight, err = reorgNode.Node.GetBestBlock()
//	if err != nil {
//		t.Fatalf("unable to get current height: %v", err)
//	}
//
//	// Now connect the two nodes, and wait for their chains to sync up.
//	if err := rpctest.ConnectNode(reorgNode, node); err != nil {
//		t.Fatalf("unable to connect harnesses: %v", err)
//	}
//	if err := rpctest.JoinNodes(nodeSlice, rpctest.Blocks); err != nil {
//		t.Fatalf("unable to join node on blocks: %v", err)
//	}
//
//	_, newHeight, err = reorgNode.Node.GetBestBlock()
//	if err != nil {
//		t.Fatalf("unable to get current height: %v", err)
//	}
//
//	// We should get 5 disconnected, 10 connected blocks.
//	for i := uint32(0); i < 15; i++ {
//		select {
//		case block := <-newBlocks:
//			if i < 5 {
//				t.Fatalf("did not expect to get new block "+
//					"in iteration %d", i)
//			}
//			// The expected height for the connected block will be
//			// oldHeight - 5 (the 5 disconnected blocks) + (i-5)
//			// (subtract 5 since the 5 first iterations consumed
//			// disconnected blocks) + 1
//			expectedHeight := uint32(oldHeight) - 9 + i
//			if block.Height != expectedHeight {
//				t.Fatalf("expected to receive connected "+
//					"block at height %d, instead got at %d",
//					expectedHeight, block.Height)
//			}
//		case block := <-disconnectedBlocks:
//			if i >= 5 {
//				t.Fatalf("did not expect to get stale block "+
//					"in iteration %d", i)
//			}
//			expectedHeight := uint32(oldHeight) - i
//			if block.Height != expectedHeight {
//				t.Fatalf("expected to receive disconnected "+
//					"block at height %d, instead got at %d",
//					expectedHeight, block.Height)
//			}
//		case <-time.After(10 * time.Second):
//			t.Fatalf("did not get disconnected block")
//		}
//	}
//
//	// Time for db access to finish between testcases.
//	time.Sleep(time.Millisecond * 500)
//}

type chainViewInitFunc func() (func(), FilteredChainView, error)

type testCase struct {
	name string
	test func(*rpctest.Harness, FilteredChainView, chainViewInitFunc,
		*testing.T)
}

var chainViewTests = []testCase{
	{
		name: "filtered block ntfns",
		test: testFilterBlockNotifications,
	},
	//{
	//	name: "update filter back track",
	//	test: testUpdateFilterBackTrack,
	//},
	//{
	//	name: "filter single block",
	//	test: testFilterSingleBlock,
	//},
	//{
	//	name: "filter block disconnected",
	//	test: testFilterBlockDisconnected,
	//},
}

var interfaceImpls = []struct {
	name          string
	chainViewInit chainViewInitFunc
}{
	{
		name: "ligthwallet",
		chainViewInit: func() (func(), FilteredChainView, error) {

			rpcPort := 12345

			zmqHeaderHost := "tcp://127.0.0.1:23456"

			host := fmt.Sprintf("127.0.0.1:%d", rpcPort)
			chainConn, err := chain.NewLightWalletConn(
				&chaincfg.BitcoinLWRegTestParams, host, "weks",
				"weks", zmqHeaderHost,
				100*time.Millisecond,
			)
			if err != nil {
<<<<<<< HEAD
=======
				return cleanUp2, nil, fmt.Errorf("unable to "+
					"establish connection to bitcoind: %v",
					err)
			}
			if err := chainConn.Start(); err != nil {
				return cleanUp2, nil, fmt.Errorf("unable to "+
					"establish connection to bitcoind: %v",
					err)
			}
			cleanUp3 := func() {
				chainConn.Stop()
				cleanUp2()
			}

			chainView := NewBitcoindFilteredChainView(chainConn)

			return cleanUp3, chainView, nil
		},
	},
	{
		name: "p2p_neutrino",
		chainViewInit: func(_ rpcclient.ConnConfig, p2pAddr string) (func(), FilteredChainView, error) {
			spvDir, err := ioutil.TempDir("", "neutrino")
			if err != nil {
				return nil, nil, err
			}

			dbName := filepath.Join(spvDir, "neutrino.db")
			spvDatabase, err := walletdb.Create("bdb", dbName, true)
			if err != nil {
>>>>>>> 77fde0f2
				return nil, nil, err
			}

			if err := chainConn.Start(); err != nil {
				return nil, nil, err
			}

			cleanUp := func() {
				chainConn.Stop()
			}

			chainView, _ := NewLWfFilteredChainView(chainConn)

			return cleanUp, chainView, nil
		},
	},
}

func TestFilteredChainView(t *testing.T) {
	// Initialize the harness around a btcd node which will serve as our
	// dedicated miner to generate blocks, cause re-orgs, etc. We'll set up
	// this node with a chain length of 125, so we have plenty of BTC to
	// play around with.
	miner, err := rpctest.New(netParams, nil, []string{"--txindex"})
	if err != nil {
		t.Fatalf("unable to create mining node: %v", err)
	}
	defer miner.TearDown()
	if err := miner.SetUp(true, 25); err != nil {
		t.Fatalf("unable to set up mining node: %v", err)
	}

	for _, chainViewImpl := range interfaceImpls {
		t.Logf("Testing '%v' implementation of FilteredChainView",
			chainViewImpl.name)

		cleanUpFunc, chainView, err := chainViewImpl.chainViewInit()
		if err != nil {
			t.Fatalf("unable to make chain view: %v", err)
		}

		if err := chainView.Start(); err != nil {
			t.Fatalf("unable to start chain view: %v", err)
		}
		for _, chainViewTest := range chainViewTests {
			testName := fmt.Sprintf("%v: %v", chainViewImpl.name,
				chainViewTest.name)
			success := t.Run(testName, func(t *testing.T) {
				chainViewTest.test(miner, chainView,
					chainViewImpl.chainViewInit, t)
			})

			if !success {
				break
			}
		}

		if err := chainView.Stop(); err != nil {
			t.Fatalf("unable to stop chain view: %v", err)
		}

		if cleanUpFunc != nil {
			cleanUpFunc()
		}
	}
}<|MERGE_RESOLUTION|>--- conflicted
+++ resolved
@@ -788,8 +788,6 @@
 				100*time.Millisecond,
 			)
 			if err != nil {
-<<<<<<< HEAD
-=======
 				return cleanUp2, nil, fmt.Errorf("unable to "+
 					"establish connection to bitcoind: %v",
 					err)
@@ -820,7 +818,6 @@
 			dbName := filepath.Join(spvDir, "neutrino.db")
 			spvDatabase, err := walletdb.Create("bdb", dbName, true)
 			if err != nil {
->>>>>>> 77fde0f2
 				return nil, nil, err
 			}
 
