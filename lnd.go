--- conflicted
+++ resolved
@@ -1157,21 +1157,13 @@
 	if cfg.registeredChains.PrimaryChain() == chainreg.LitecoinChain {
 		chainConfig = cfg.Litecoin
 	}
-
-<<<<<<< HEAD
 	if cfg.registeredChains.PrimaryChain() == xsncoinChain {
 		chainConfig = cfg.Xsncoin
 	}
 
-	// The macaroon files are passed to the wallet unlocker since they are
-	// also encrypted with the wallet's password. These files will be
-	// deleted within it and recreated when successfully changing the
-	// wallet's password.
-=======
 	// The macaroonFiles are passed to the wallet unlocker so they can be
 	// deleted and recreated in case the root macaroon key is also changed
 	// during the change password operation.
->>>>>>> 786568fa
 	macaroonFiles := []string{
 		cfg.AdminMacPath, cfg.ReadMacPath, cfg.InvoiceMacPath,
 	}
@@ -1405,14 +1397,11 @@
 			return nil, err
 		}
 
-<<<<<<< HEAD
-=======
 		// For new wallets, the ResetWalletTransactions flag is a no-op.
 		if cfg.ResetWalletTransactions {
 			ltndLog.Warnf("Ignoring reset-wallet-transactions " +
 				"flag for new wallet as it has no effect")
 		}
->>>>>>> 786568fa
 
 		return &WalletUnlockParams{
 			Password:        password,
