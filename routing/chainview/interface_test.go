package chainview

import (
	"bytes"
	"fmt"
	//"io/ioutil"
	//"math/rand"
	//"os"
	//"os/exec"
	//"path/filepath"
	"runtime"
	"testing"
	"time"

	"github.com/btcsuite/btcd/btcec"
	"github.com/btcsuite/btcd/btcjson"
	"github.com/btcsuite/btcd/chaincfg"
	"github.com/btcsuite/btcd/chaincfg/chainhash"
	"github.com/btcsuite/btcd/integration/rpctest"
	"github.com/btcsuite/btcd/txscript"
	"github.com/btcsuite/btcd/wire"
	"github.com/btcsuite/btcutil"
	"github.com/btcsuite/btcwallet/chain"
	//"github.com/btcsuite/btcwallet/walletdb"
	_ "github.com/btcsuite/btcwallet/walletdb/bdb" // Required to register the boltdb walletdb implementation.

	//"github.com/lightninglabs/neutrino"
	"github.com/lightningnetwork/lnd/channeldb"
	"github.com/lightningnetwork/lnd/channeldb/kvdb"
)

var (
	netParams = &chaincfg.RegressionNetParams

	testPrivKey = []byte{
		0x81, 0xb6, 0x37, 0xd8, 0xfc, 0xd2, 0xc6, 0xda,
		0x63, 0x59, 0xe6, 0x96, 0x31, 0x13, 0xa1, 0x17,
		0xd, 0xe7, 0x95, 0xe4, 0xb7, 0x25, 0xb8, 0x4d,
		0x1e, 0xb, 0x4c, 0xfd, 0x9e, 0xc5, 0x8c, 0xe9,
	}

	privKey, pubKey = btcec.PrivKeyFromBytes(btcec.S256(), testPrivKey)
	addrPk, _       = btcutil.NewAddressPubKey(pubKey.SerializeCompressed(),
		netParams)
	testAddr = addrPk.AddressPubKeyHash()

	testScript, _ = txscript.PayToAddrScript(testAddr)
)

func waitForMempoolTx(r *rpctest.Harness, txid *chainhash.Hash) error {
	var found bool
	var tx *btcutil.Tx
	var err error
	timeout := time.After(10 * time.Second)
	for !found {
		// Do a short wait
		select {
		case <-timeout:
			return fmt.Errorf("timeout after 10s")
		default:
		}
		time.Sleep(100 * time.Millisecond)

		// Check for the harness' knowledge of the txid
		tx, err = r.Client.GetRawTransaction(txid)
		if err != nil {
			switch e := err.(type) {
			case *btcjson.RPCError:
				if e.Code == btcjson.ErrRPCNoTxInfo {
					continue
				}
			default:
			}
			return err
		}
		if tx != nil && tx.MsgTx().TxHash() == *txid {
			found = true
		}
	}
	return nil
}

func getTestTXID(miner *rpctest.Harness) (*chainhash.Hash, error) {
	script, err := txscript.PayToAddrScript(testAddr)
	if err != nil {
		return nil, err
	}

	outputs := []*wire.TxOut{
		{
			Value:    2e8,
			PkScript: script,
		},
	}

	tx, err := miner.SendOutputsLW(outputs, 2500)
	if err != nil {
		return nil, err
	}

	return miner.Client.SendRawTransaction(tx, true)
}

func locateOutput(tx *wire.MsgTx, script []byte) (*wire.OutPoint, *wire.TxOut, error) {
	for i, txOut := range tx.TxOut {
		if bytes.Equal(txOut.PkScript, script) {
			return &wire.OutPoint{
				Hash:  tx.TxHash(),
				Index: uint32(i),
			}, txOut, nil
		}
	}

	return nil, nil, fmt.Errorf("unable to find output")
}

func craftSpendTransaction(outpoint wire.OutPoint, payScript []byte) (*wire.MsgTx, error) {
	spendingTx := wire.NewMsgTx(1)
	spendingTx.AddTxIn(&wire.TxIn{
		PreviousOutPoint: outpoint,
	})
	spendingTx.AddTxOut(&wire.TxOut{
		Value:    1e8,
		PkScript: payScript,
	})
	sigScript, err := txscript.SignatureScript(spendingTx, 0, payScript,
		txscript.SigHashAll, privKey, true)
	if err != nil {
		return nil, err
	}
	spendingTx.TxIn[0].SignatureScript = sigScript

	return spendingTx, nil
}

func assertFilteredBlock(t *testing.T, fb *FilteredBlock, expectedHeight int32,
	expectedHash *chainhash.Hash, txns []*chainhash.Hash) {

	_, _, line, _ := runtime.Caller(1)

	if fb.Height != uint32(expectedHeight) {
		t.Fatalf("line %v: block height mismatch: expected %v, got %v",
			line, expectedHeight, fb.Height)
	}
	if !bytes.Equal(fb.Hash[:], expectedHash[:]) {
		t.Fatalf("line %v: block hash mismatch: expected %v, got %v",
			line, expectedHash, fb.Hash)
	}
	if len(fb.Transactions) != len(txns) {
		t.Fatalf("line %v: expected %v transaction in filtered block, instead "+
			"have %v", line, len(txns), len(fb.Transactions))
	}

	expectedTxids := make(map[chainhash.Hash]struct{})
	for _, txn := range txns {
		expectedTxids[*txn] = struct{}{}
	}

	for _, tx := range fb.Transactions {
		txid := tx.TxHash()
		delete(expectedTxids, txid)
	}

	if len(expectedTxids) != 0 {
		t.Fatalf("line %v: missing txids: %v", line, expectedTxids)
	}

}

func testFilterBlockNotifications(node *rpctest.Harness,
	chainView FilteredChainView, chainViewInit chainViewInitFunc,
	t *testing.T) {

	// To start the test, we'll create to fresh outputs paying to the
	// private key that we generated above.
	txid1, err := getTestTXID(node)
	if err != nil {
		t.Fatalf("unable to get test txid: %v", err)
	}
	//err = waitForMempoolTx(node, txid1)
	//if err != nil {
	//	t.Fatalf("unable to get test txid in mempool: %v", err)
	//}
	txid2, err := getTestTXID(node)
	if err != nil {
		t.Fatalf("unable to get test txid: %v", err)
	}
	//err = waitForMempoolTx(node, txid2)
	//if err != nil {
	//	t.Fatalf("unable to get test txid in mempool: %v", err)
	//}

	blockChan := chainView.FilteredBlocks()

	// Next we'll mine a block confirming the output generated above.
	newBlockHashes, err := node.Client.Generate(1)
	if err != nil {
		t.Fatalf("unable to generate block: %v", err)
	}

	_, currentHeight, err := node.Client.GetBestBlock()
	if err != nil {
		t.Fatalf("unable to get current height: %v", err)
	}

	// We should get an update, however it shouldn't yet contain any
	// filtered transaction as the filter hasn't been update.
	select {
	case filteredBlock := <-blockChan:
		assertFilteredBlock(t, filteredBlock, currentHeight,
			newBlockHashes[0], []*chainhash.Hash{})
	case <-time.After(time.Second * 20):
		t.Fatalf("filtered block notification didn't arrive")
	}

	// Now that the block has been mined, we'll fetch the two transactions
	// so we can add them to the filter, and also craft transaction
	// spending the outputs we created.
	tx1, err := node.Client.GetRawTransaction(txid1)
	if err != nil {
		t.Fatalf("unable to fetch transaction: %v", err)
	}
	tx2, err := node.Client.GetRawTransaction(txid2)
	if err != nil {
		t.Fatalf("unable to fetch transaction: %v", err)
	}

	targetScript, err := txscript.PayToAddrScript(testAddr)
	if err != nil {
		t.Fatalf("unable to create target output: %v", err)
	}

	// Next, we'll locate the two outputs generated above that pay to use
	// so we can properly add them to the filter.
	outPoint1, _, err := locateOutput(tx1.MsgTx(), targetScript)
	if err != nil {
		t.Fatalf("unable to find output: %v", err)
	}
	outPoint2, _, err := locateOutput(tx2.MsgTx(), targetScript)
	if err != nil {
		t.Fatalf("unable to find output: %v", err)
	}

	_, currentHeight, err = node.Client.GetBestBlock()
	if err != nil {
		t.Fatalf("unable to get current height: %v", err)
	}

	// Now we'll add both outpoints to the current filter.
	filter := []channeldb.EdgePoint{
		{FundingPkScript: targetScript, OutPoint: *outPoint1},
		{FundingPkScript: targetScript, OutPoint: *outPoint2},
	}
	err = chainView.UpdateFilter(filter, uint32(currentHeight))
	if err != nil {
		t.Fatalf("unable to update filter: %v", err)
	}

	// With the filter updated, we'll now create two transaction spending
	// the outputs we created.
	spendingTx1, err := craftSpendTransaction(*outPoint1, targetScript)
	if err != nil {
		t.Fatalf("unable to create spending tx: %v", err)
	}
	spendingTx2, err := craftSpendTransaction(*outPoint2, targetScript)
	if err != nil {
		t.Fatalf("unable to create spending tx: %v", err)
	}

	// Now we'll broadcast the first spending transaction and also mine a
	// block which should include it.
	spendTxid1, err := node.Client.SendRawTransaction(spendingTx1, true)
	if err != nil {
		t.Fatalf("unable to broadcast transaction: %v", err)
	}
	err = waitForMempoolTx(node, spendTxid1)
	if err != nil {
		t.Fatalf("unable to get spending txid in mempool: %v", err)
	}
	newBlockHashes, err = node.Client.Generate(1)
	if err != nil {
		t.Fatalf("unable to generate block: %v", err)
	}

	// We should receive a notification over the channel. The notification
	// should correspond to the current block height and have that single
	// filtered transaction.
	select {
	case filteredBlock := <-blockChan:
		assertFilteredBlock(t, filteredBlock, currentHeight+1,
			newBlockHashes[0], []*chainhash.Hash{spendTxid1})
	case <-time.After(time.Second * 20):
		t.Fatalf("filtered block notification didn't arrive")
	}

	// Next, mine the second transaction which spends the second output.
	// This should also generate a notification.
	spendTxid2, err := node.Client.SendRawTransaction(spendingTx2, true)
	if err != nil {
		t.Fatalf("unable to broadcast transaction: %v", err)
	}
	err = waitForMempoolTx(node, spendTxid2)
	if err != nil {
		t.Fatalf("unable to get spending txid in mempool: %v", err)
	}
	newBlockHashes, err = node.Client.Generate(1)
	if err != nil {
		t.Fatalf("unable to generate block: %v", err)
	}

	select {
	case filteredBlock := <-blockChan:
		assertFilteredBlock(t, filteredBlock, currentHeight+2,
			newBlockHashes[0], []*chainhash.Hash{spendTxid2})
	case <-time.After(time.Second * 20):
		t.Fatalf("filtered block notification didn't arrive")
	}
}

func testUpdateFilterBackTrack(node *rpctest.Harness,
	chainView FilteredChainView, chainViewInit chainViewInitFunc,
	t *testing.T) {

	// To start, we'll create a fresh output paying to the height generated
	// above.
	txid, err := getTestTXID(node)
	if err != nil {
		t.Fatalf("unable to get test txid")
	}
	err = waitForMempoolTx(node, txid)
	if err != nil {
		t.Fatalf("unable to get test txid in mempool: %v", err)
	}

	// Next we'll mine a block confirming the output generated above.
	initBlockHashes, err := node.Client.Generate(1)
	if err != nil {
		t.Fatalf("unable to generate block: %v", err)
	}

	blockChan := chainView.FilteredBlocks()

	_, currentHeight, err := node.Client.GetBestBlock()
	if err != nil {
		t.Fatalf("unable to get current height: %v", err)
	}

	// Consume the notification sent which contains an empty filtered
	// block.
	select {
	case filteredBlock := <-blockChan:
		assertFilteredBlock(t, filteredBlock, currentHeight,
			initBlockHashes[0], []*chainhash.Hash{})
	case <-time.After(time.Second * 20):
		t.Fatalf("filtered block notification didn't arrive")
	}

	// Next, create a transaction which spends the output created above,
	// mining the spend into a block.
	tx, err := node.Client.GetRawTransaction(txid)
	if err != nil {
		t.Fatalf("unable to fetch transaction: %v", err)
	}
	outPoint, _, err := locateOutput(tx.MsgTx(), testScript)
	if err != nil {
		t.Fatalf("unable to find output: %v", err)
	}
	spendingTx, err := craftSpendTransaction(*outPoint, testScript)
	if err != nil {
		t.Fatalf("unable to create spending tx: %v", err)
	}
	spendTxid, err := node.Client.SendRawTransaction(spendingTx, true)
	if err != nil {
		t.Fatalf("unable to broadcast transaction: %v", err)
	}
	err = waitForMempoolTx(node, spendTxid)
	if err != nil {
		t.Fatalf("unable to get spending txid in mempool: %v", err)
	}
	newBlockHashes, err := node.Client.Generate(1)
	if err != nil {
		t.Fatalf("unable to generate block: %v", err)
	}

	// We should have received another empty filtered block notification.
	select {
	case filteredBlock := <-blockChan:
		assertFilteredBlock(t, filteredBlock, currentHeight+1,
			newBlockHashes[0], []*chainhash.Hash{})
	case <-time.After(time.Second * 20):
		t.Fatalf("filtered block notification didn't arrive")
	}

	// After the block has been mined+notified we'll update the filter with
	// a _prior_ height so a "rewind" occurs.
	filter := []channeldb.EdgePoint{
		{FundingPkScript: testScript, OutPoint: *outPoint},
	}
	err = chainView.UpdateFilter(filter, uint32(currentHeight))
	if err != nil {
		t.Fatalf("unable to update filter: %v", err)
	}

	// We should now receive a fresh filtered block notification that
	// includes the transaction spend we included above.
	select {
	case filteredBlock := <-blockChan:
		assertFilteredBlock(t, filteredBlock, currentHeight+1,
			newBlockHashes[0], []*chainhash.Hash{spendTxid})
	case <-time.After(time.Second * 20):
		t.Fatalf("filtered block notification didn't arrive")
	}
}

func testFilterSingleBlock(node *rpctest.Harness, chainView FilteredChainView,
	chainViewInit chainViewInitFunc, t *testing.T) {

	// In this test, we'll test the manual filtration of blocks, which can
	// be used by clients to manually rescan their sub-set of the UTXO set.

	// First, we'll create a block that includes two outputs that we're
	// able to spend with the private key generated above.
	txid1, err := getTestTXID(node)
	if err != nil {
		t.Fatalf("unable to get test txid")
	}
	err = waitForMempoolTx(node, txid1)
	if err != nil {
		t.Fatalf("unable to get test txid in mempool: %v", err)
	}
	txid2, err := getTestTXID(node)
	if err != nil {
		t.Fatalf("unable to get test txid")
	}
	err = waitForMempoolTx(node, txid2)
	if err != nil {
		t.Fatalf("unable to get test txid in mempool: %v", err)
	}

	blockChan := chainView.FilteredBlocks()

	// Next we'll mine a block confirming the output generated above.
	newBlockHashes, err := node.Client.Generate(1)
	if err != nil {
		t.Fatalf("unable to generate block: %v", err)
	}

	_, currentHeight, err := node.Client.GetBestBlock()
	if err != nil {
		t.Fatalf("unable to get current height: %v", err)
	}

	// We should get an update, however it shouldn't yet contain any
	// filtered transaction as the filter hasn't been updated.
	select {
	case filteredBlock := <-blockChan:
		assertFilteredBlock(t, filteredBlock, currentHeight,
			newBlockHashes[0], []*chainhash.Hash{})
	case <-time.After(time.Second * 20):
		t.Fatalf("filtered block notification didn't arrive")
	}

	tx1, err := node.Client.GetRawTransaction(txid1)
	if err != nil {
		t.Fatalf("unable to fetch transaction: %v", err)
	}
	tx2, err := node.Client.GetRawTransaction(txid2)
	if err != nil {
		t.Fatalf("unable to fetch transaction: %v", err)
	}

	// Next, we'll create a block that includes two transactions, each
	// which spend one of the outputs created.
	outPoint1, _, err := locateOutput(tx1.MsgTx(), testScript)
	if err != nil {
		t.Fatalf("unable to find output: %v", err)
	}
	outPoint2, _, err := locateOutput(tx2.MsgTx(), testScript)
	if err != nil {
		t.Fatalf("unable to find output: %v", err)
	}
	spendingTx1, err := craftSpendTransaction(*outPoint1, testScript)
	if err != nil {
		t.Fatalf("unable to create spending tx: %v", err)
	}
	spendingTx2, err := craftSpendTransaction(*outPoint2, testScript)
	if err != nil {
		t.Fatalf("unable to create spending tx: %v", err)
	}
	txns := []*btcutil.Tx{btcutil.NewTx(spendingTx1), btcutil.NewTx(spendingTx2)}
	block, err := node.GenerateAndSubmitBlock(txns, 11, time.Time{})
	if err != nil {
		t.Fatalf("unable to generate block: %v", err)
	}

	select {
	case filteredBlock := <-blockChan:
		assertFilteredBlock(t, filteredBlock, currentHeight+1,
			block.Hash(), []*chainhash.Hash{})
	case <-time.After(time.Second * 20):
		t.Fatalf("filtered block notification didn't arrive")
	}

	_, currentHeight, err = node.Client.GetBestBlock()
	if err != nil {
		t.Fatalf("unable to get current height: %v", err)
	}

	// Now we'll manually trigger filtering the block generated above.
	// First, we'll add the two outpoints to our filter.
	filter := []channeldb.EdgePoint{
		{FundingPkScript: testScript, OutPoint: *outPoint1},
		{FundingPkScript: testScript, OutPoint: *outPoint2},
	}
	err = chainView.UpdateFilter(filter, uint32(currentHeight))
	if err != nil {
		t.Fatalf("unable to update filter: %v", err)
	}

	// We set the filter with the current height, so we shouldn't get any
	// notifications.
	select {
	case <-blockChan:
		t.Fatalf("got filter notification, but shouldn't have")
	default:
	}

	// Now we'll manually rescan that past block. This should include two
	// filtered transactions, the spending transactions we created above.
	filteredBlock, err := chainView.FilterBlock(block.Hash())
	if err != nil {
		t.Fatalf("unable to filter block: %v", err)
	}
	txn1, txn2 := spendingTx1.TxHash(), spendingTx2.TxHash()
	expectedTxns := []*chainhash.Hash{&txn1, &txn2}
	assertFilteredBlock(t, filteredBlock, currentHeight, block.Hash(),
		expectedTxns)
}

// testFilterBlockDisconnected triggers a reorg all the way back to genesis,
// and a small 5 block reorg, ensuring the chainView notifies about
// disconnected and connected blocks in the order we expect.
<<<<<<< HEAD
//func testFilterBlockDisconnected(node *rpctest.Harness,
//	chainView FilteredChainView, chainViewInit chainViewInitFunc,
//	t *testing.T) {
//
//	// Create a node that has a shorter chain than the main chain, so we
//	// can trigger a reorg.
//	reorgNode, err := rpctest.New(netParams, nil, []string{"--txindex"})
//	if err != nil {
//		t.Fatalf("unable to create mining node: %v", err)
//	}
//	defer reorgNode.TearDown()
//
//	// This node's chain will be 105 blocks.
//	if err := reorgNode.SetUp(true, 5); err != nil {
//		t.Fatalf("unable to set up mining node: %v", err)
//	}
//
//	// Init a chain view that has this node as its block source.
//	cleanUpFunc, reorgView, err := chainViewInit(reorgNode.RPCConfig(),
//		reorgNode.P2PAddress())
//	if err != nil {
//		t.Fatalf("unable to create chain view: %v", err)
//	}
//	defer func() {
//		if cleanUpFunc != nil {
//			cleanUpFunc()
//		}
//	}()
//
//	if err = reorgView.Start(); err != nil {
//		t.Fatalf("unable to start btcd chain view: %v", err)
//	}
//	defer reorgView.Stop()
//
//	newBlocks := reorgView.FilteredBlocks()
//	disconnectedBlocks := reorgView.DisconnectedBlocks()
//
//	// If this the neutrino backend, then we'll give it some time to catch
//	// up, as it's a bit slower to consume new blocks compared to the RPC
//	// backends.
//	if _, ok := reorgView.(*CfFilteredChainView); ok {
//		time.Sleep(time.Second * 3)
//	}
//
//	_, oldHeight, err := reorgNode.Node.GetBestBlock()
//	if err != nil {
//		t.Fatalf("unable to get current height: %v", err)
//	}
//
//	// Now connect the node with the short chain to the main node, and wait
//	// for their chains to synchronize. The short chain will be reorged all
//	// the way back to genesis.
//	if err := rpctest.ConnectNode(reorgNode, node); err != nil {
//		t.Fatalf("unable to connect harnesses: %v", err)
//	}
//	nodeSlice := []*rpctest.Harness{node, reorgNode}
//	if err := rpctest.JoinNodes(nodeSlice, rpctest.Blocks); err != nil {
//		t.Fatalf("unable to join node on blocks: %v", err)
//	}
//
//	_, newHeight, err := reorgNode.Node.GetBestBlock()
//	if err != nil {
//		t.Fatalf("unable to get current height: %v", err)
//	}
//
//	// We should be getting oldHeight number of blocks marked as
//	// stale/disconnected. We expect to first get all stale blocks,
//	// then the new blocks. We also ensure a strict ordering.
//	for i := int32(0); i < oldHeight+newHeight; i++ {
//		select {
//		case block := <-newBlocks:
//			if i < oldHeight {
//				t.Fatalf("did not expect to get new block "+
//					"in iteration %d, old height: %v", i,
//					oldHeight)
//			}
//			expectedHeight := uint32(i - oldHeight + 1)
//			if block.Height != expectedHeight {
//				t.Fatalf("expected to receive connected "+
//					"block at height %d, instead got at %d",
//					expectedHeight, block.Height)
//			}
//		case block := <-disconnectedBlocks:
//			if i >= oldHeight {
//				t.Fatalf("did not expect to get stale block "+
//					"in iteration %d", i)
//			}
//			expectedHeight := uint32(oldHeight - i)
//			if block.Height != expectedHeight {
//				t.Fatalf("expected to receive disconnected "+
//					"block at height %d, instead got at %d",
//					expectedHeight, block.Height)
//			}
//		case <-time.After(10 * time.Second):
//			t.Fatalf("timeout waiting for block")
//		}
//	}
//
//	// Now we trigger a small reorg, by disconnecting the nodes, mining
//	// a few blocks on each, then connecting them again.
//	peers, err := reorgNode.Node.GetPeerInfo()
//	if err != nil {
//		t.Fatalf("unable to get peer info: %v", err)
//	}
//	numPeers := len(peers)
//
//	// Disconnect the nodes.
//	err = reorgNode.Node.AddNode(node.P2PAddress(), rpcclient.ANRemove)
//	if err != nil {
//		t.Fatalf("unable to disconnect mining nodes: %v", err)
//	}
//
//	// Wait for disconnection
//	for {
//		peers, err = reorgNode.Node.GetPeerInfo()
//		if err != nil {
//			t.Fatalf("unable to get peer info: %v", err)
//		}
//		if len(peers) < numPeers {
//			break
//		}
//		time.Sleep(100 * time.Millisecond)
//	}
//
//	// Mine 10 blocks on the main chain, 5 on the chain that will be
//	// reorged out,
//	node.Node.Generate(10)
//	reorgNode.Node.Generate(5)
//
//	// 5 new blocks should get notified.
//	for i := uint32(0); i < 5; i++ {
//		select {
//		case block := <-newBlocks:
//			expectedHeight := uint32(newHeight) + i + 1
//			if block.Height != expectedHeight {
//				t.Fatalf("expected to receive connected "+
//					"block at height %d, instead got at %d",
//					expectedHeight, block.Height)
//			}
//		case <-disconnectedBlocks:
//			t.Fatalf("did not expect to get stale block "+
//				"in iteration %d", i)
//		case <-time.After(10 * time.Second):
//			t.Fatalf("did not get connected block")
//		}
//	}
//
//	_, oldHeight, err = reorgNode.Node.GetBestBlock()
//	if err != nil {
//		t.Fatalf("unable to get current height: %v", err)
//	}
//
//	// Now connect the two nodes, and wait for their chains to sync up.
//	if err := rpctest.ConnectNode(reorgNode, node); err != nil {
//		t.Fatalf("unable to connect harnesses: %v", err)
//	}
//	if err := rpctest.JoinNodes(nodeSlice, rpctest.Blocks); err != nil {
//		t.Fatalf("unable to join node on blocks: %v", err)
//	}
//
//	_, newHeight, err = reorgNode.Node.GetBestBlock()
//	if err != nil {
//		t.Fatalf("unable to get current height: %v", err)
//	}
//
//	// We should get 5 disconnected, 10 connected blocks.
//	for i := uint32(0); i < 15; i++ {
//		select {
//		case block := <-newBlocks:
//			if i < 5 {
//				t.Fatalf("did not expect to get new block "+
//					"in iteration %d", i)
//			}
//			// The expected height for the connected block will be
//			// oldHeight - 5 (the 5 disconnected blocks) + (i-5)
//			// (subtract 5 since the 5 first iterations consumed
//			// disconnected blocks) + 1
//			expectedHeight := uint32(oldHeight) - 9 + i
//			if block.Height != expectedHeight {
//				t.Fatalf("expected to receive connected "+
//					"block at height %d, instead got at %d",
//					expectedHeight, block.Height)
//			}
//		case block := <-disconnectedBlocks:
//			if i >= 5 {
//				t.Fatalf("did not expect to get stale block "+
//					"in iteration %d", i)
//			}
//			expectedHeight := uint32(oldHeight) - i
//			if block.Height != expectedHeight {
//				t.Fatalf("expected to receive disconnected "+
//					"block at height %d, instead got at %d",
//					expectedHeight, block.Height)
//			}
//		case <-time.After(10 * time.Second):
//			t.Fatalf("did not get disconnected block")
//		}
//	}
//
//	// Time for db access to finish between testcases.
//	time.Sleep(time.Millisecond * 500)
//}

type chainViewInitFunc func() (func(), FilteredChainView, error)
=======
func testFilterBlockDisconnected(node *rpctest.Harness,
	chainView FilteredChainView, chainViewInit chainViewInitFunc,
	t *testing.T) {

	// Create a node that has a shorter chain than the main chain, so we
	// can trigger a reorg.
	reorgNode, err := rpctest.New(netParams, nil, []string{"--txindex"}, "")
	if err != nil {
		t.Fatalf("unable to create mining node: %v", err)
	}
	defer reorgNode.TearDown()

	// This node's chain will be 105 blocks.
	if err := reorgNode.SetUp(true, 5); err != nil {
		t.Fatalf("unable to set up mining node: %v", err)
	}

	// Init a chain view that has this node as its block source.
	cleanUpFunc, reorgView, err := chainViewInit(reorgNode.RPCConfig(),
		reorgNode.P2PAddress())
	if err != nil {
		t.Fatalf("unable to create chain view: %v", err)
	}
	defer func() {
		if cleanUpFunc != nil {
			cleanUpFunc()
		}
	}()

	if err = reorgView.Start(); err != nil {
		t.Fatalf("unable to start btcd chain view: %v", err)
	}
	defer reorgView.Stop()

	newBlocks := reorgView.FilteredBlocks()
	disconnectedBlocks := reorgView.DisconnectedBlocks()

	// If this the neutrino backend, then we'll give it some time to catch
	// up, as it's a bit slower to consume new blocks compared to the RPC
	// backends.
	if _, ok := reorgView.(*CfFilteredChainView); ok {
		time.Sleep(time.Second * 3)
	}

	_, oldHeight, err := reorgNode.Client.GetBestBlock()
	if err != nil {
		t.Fatalf("unable to get current height: %v", err)
	}

	// Now connect the node with the short chain to the main node, and wait
	// for their chains to synchronize. The short chain will be reorged all
	// the way back to genesis.
	if err := rpctest.ConnectNode(reorgNode, node); err != nil {
		t.Fatalf("unable to connect harnesses: %v", err)
	}
	nodeSlice := []*rpctest.Harness{node, reorgNode}
	if err := rpctest.JoinNodes(nodeSlice, rpctest.Blocks); err != nil {
		t.Fatalf("unable to join node on blocks: %v", err)
	}

	_, newHeight, err := reorgNode.Client.GetBestBlock()
	if err != nil {
		t.Fatalf("unable to get current height: %v", err)
	}

	// We should be getting oldHeight number of blocks marked as
	// stale/disconnected. We expect to first get all stale blocks,
	// then the new blocks. We also ensure a strict ordering.
	for i := int32(0); i < oldHeight+newHeight; i++ {
		select {
		case block := <-newBlocks:
			if i < oldHeight {
				t.Fatalf("did not expect to get new block "+
					"in iteration %d, old height: %v", i,
					oldHeight)
			}
			expectedHeight := uint32(i - oldHeight + 1)
			if block.Height != expectedHeight {
				t.Fatalf("expected to receive connected "+
					"block at height %d, instead got at %d",
					expectedHeight, block.Height)
			}
		case block := <-disconnectedBlocks:
			if i >= oldHeight {
				t.Fatalf("did not expect to get stale block "+
					"in iteration %d", i)
			}
			expectedHeight := uint32(oldHeight - i)
			if block.Height != expectedHeight {
				t.Fatalf("expected to receive disconnected "+
					"block at height %d, instead got at %d",
					expectedHeight, block.Height)
			}
		case <-time.After(10 * time.Second):
			t.Fatalf("timeout waiting for block")
		}
	}

	// Now we trigger a small reorg, by disconnecting the nodes, mining
	// a few blocks on each, then connecting them again.
	peers, err := reorgNode.Client.GetPeerInfo()
	if err != nil {
		t.Fatalf("unable to get peer info: %v", err)
	}
	numPeers := len(peers)

	// Disconnect the nodes.
	err = reorgNode.Client.AddNode(node.P2PAddress(), rpcclient.ANRemove)
	if err != nil {
		t.Fatalf("unable to disconnect mining nodes: %v", err)
	}

	// Wait for disconnection
	for {
		peers, err = reorgNode.Client.GetPeerInfo()
		if err != nil {
			t.Fatalf("unable to get peer info: %v", err)
		}
		if len(peers) < numPeers {
			break
		}
		time.Sleep(100 * time.Millisecond)
	}

	// Mine 10 blocks on the main chain, 5 on the chain that will be
	// reorged out,
	if _, err := node.Client.Generate(10); err != nil {
		t.Fatalf("unable to generate blocks on main chain: %v", err)
	}
	if _, err := reorgNode.Client.Generate(5); err != nil {
		t.Fatalf("unable to generate blocks on reorged chain: %v", err)
	}

	// 5 new blocks should get notified.
	for i := uint32(0); i < 5; i++ {
		select {
		case block := <-newBlocks:
			expectedHeight := uint32(newHeight) + i + 1
			if block.Height != expectedHeight {
				t.Fatalf("expected to receive connected "+
					"block at height %d, instead got at %d",
					expectedHeight, block.Height)
			}
		case <-disconnectedBlocks:
			t.Fatalf("did not expect to get stale block "+
				"in iteration %d", i)
		case <-time.After(10 * time.Second):
			t.Fatalf("did not get connected block")
		}
	}

	_, oldHeight, err = reorgNode.Client.GetBestBlock()
	if err != nil {
		t.Fatalf("unable to get current height: %v", err)
	}

	// Now connect the two nodes, and wait for their chains to sync up.
	if err := rpctest.ConnectNode(reorgNode, node); err != nil {
		t.Fatalf("unable to connect harnesses: %v", err)
	}
	if err := rpctest.JoinNodes(nodeSlice, rpctest.Blocks); err != nil {
		t.Fatalf("unable to join node on blocks: %v", err)
	}

	if _, _, err := reorgNode.Client.GetBestBlock(); err != nil {
		t.Fatalf("unable to get current height: %v", err)
	}

	// We should get 5 disconnected, 10 connected blocks.
	for i := uint32(0); i < 15; i++ {
		select {
		case block := <-newBlocks:
			if i < 5 {
				t.Fatalf("did not expect to get new block "+
					"in iteration %d", i)
			}
			// The expected height for the connected block will be
			// oldHeight - 5 (the 5 disconnected blocks) + (i-5)
			// (subtract 5 since the 5 first iterations consumed
			// disconnected blocks) + 1
			expectedHeight := uint32(oldHeight) - 9 + i
			if block.Height != expectedHeight {
				t.Fatalf("expected to receive connected "+
					"block at height %d, instead got at %d",
					expectedHeight, block.Height)
			}
		case block := <-disconnectedBlocks:
			if i >= 5 {
				t.Fatalf("did not expect to get stale block "+
					"in iteration %d", i)
			}
			expectedHeight := uint32(oldHeight) - i
			if block.Height != expectedHeight {
				t.Fatalf("expected to receive disconnected "+
					"block at height %d, instead got at %d",
					expectedHeight, block.Height)
			}
		case <-time.After(10 * time.Second):
			t.Fatalf("did not get disconnected block")
		}
	}

	// Time for db access to finish between testcases.
	time.Sleep(time.Millisecond * 500)
}

type chainViewInitFunc func(rpcInfo rpcclient.ConnConfig,
	p2pAddr string) (func(), FilteredChainView, error)
>>>>>>> 786568fa

type testCase struct {
	name string
	test func(*rpctest.Harness, FilteredChainView, chainViewInitFunc,
		*testing.T)
}

var chainViewTests = []testCase{
	{
		name: "filtered block ntfns",
		test: testFilterBlockNotifications,
	},
	//{
	//	name: "update filter back track",
	//	test: testUpdateFilterBackTrack,
	//},
	//{
	//	name: "filter single block",
	//	test: testFilterSingleBlock,
	//},
	//{
	//	name: "filter block disconnected",
	//	test: testFilterBlockDisconnected,
	//},
}

var interfaceImpls = []struct {
	name          string
	chainViewInit chainViewInitFunc
}{
	{
		name: "ligthwallet",
		chainViewInit: func() (func(), FilteredChainView, error) {

			rpcPort := 12345

			zmqHeaderHost := "tcp://127.0.0.1:23456"

			host := fmt.Sprintf("127.0.0.1:%d", rpcPort)
			chainConn, err := chain.NewLightWalletConn(
				&chaincfg.BitcoinLWRegTestParams, host, "weks",
				"weks", zmqHeaderHost,
				100*time.Millisecond,
			)
			if err != nil {
				return cleanUp2, nil, fmt.Errorf("unable to "+
					"establish connection to bitcoind: %v",
					err)
			}
			if err := chainConn.Start(); err != nil {
				return cleanUp2, nil, fmt.Errorf("unable to "+
					"establish connection to bitcoind: %v",
					err)
			}
			cleanUp3 := func() {
				chainConn.Stop()
				cleanUp2()
			}

			chainView := NewBitcoindFilteredChainView(chainConn)

			return cleanUp3, chainView, nil
		},
	},
	{
		name: "p2p_neutrino",
		chainViewInit: func(_ rpcclient.ConnConfig, p2pAddr string) (func(), FilteredChainView, error) {
			spvDir, err := ioutil.TempDir("", "neutrino")
			if err != nil {
				return nil, nil, err
			}

			dbName := filepath.Join(spvDir, "neutrino.db")
			spvDatabase, err := walletdb.Create(
				"bdb", dbName, true, kvdb.DefaultDBTimeout,
			)
			if err != nil {
				return nil, nil, err
			}

			if err := chainConn.Start(); err != nil {
				return nil, nil, err
			}

			cleanUp := func() {
				chainConn.Stop()
			}

			chainView, _ := NewLWfFilteredChainView(chainConn)

			return cleanUp, chainView, nil
		},
	},
}

func TestFilteredChainView(t *testing.T) {
	// Initialize the harness around a btcd node which will serve as our
	// dedicated miner to generate blocks, cause re-orgs, etc. We'll set up
	// this node with a chain length of 125, so we have plenty of BTC to
	// play around with.
	miner, err := rpctest.New(netParams, nil, []string{"--txindex"}, "")
	if err != nil {
		t.Fatalf("unable to create mining node: %v", err)
	}
	defer miner.TearDown()
	if err := miner.SetUp(true, 25); err != nil {
		t.Fatalf("unable to set up mining node: %v", err)
	}

	for _, chainViewImpl := range interfaceImpls {
		t.Logf("Testing '%v' implementation of FilteredChainView",
			chainViewImpl.name)

		cleanUpFunc, chainView, err := chainViewImpl.chainViewInit()
		if err != nil {
			t.Fatalf("unable to make chain view: %v", err)
		}

		if err := chainView.Start(); err != nil {
			t.Fatalf("unable to start chain view: %v", err)
		}
		for _, chainViewTest := range chainViewTests {
			testName := fmt.Sprintf("%v: %v", chainViewImpl.name,
				chainViewTest.name)
			success := t.Run(testName, func(t *testing.T) {
				chainViewTest.test(miner, chainView,
					chainViewImpl.chainViewInit, t)
			})

			if !success {
				break
			}
		}

		if err := chainView.Stop(); err != nil {
			t.Fatalf("unable to stop chain view: %v", err)
		}

		if cleanUpFunc != nil {
			cleanUpFunc()
		}
	}
}<|MERGE_RESOLUTION|>--- conflicted
+++ resolved
@@ -540,212 +540,6 @@
 // testFilterBlockDisconnected triggers a reorg all the way back to genesis,
 // and a small 5 block reorg, ensuring the chainView notifies about
 // disconnected and connected blocks in the order we expect.
-<<<<<<< HEAD
-//func testFilterBlockDisconnected(node *rpctest.Harness,
-//	chainView FilteredChainView, chainViewInit chainViewInitFunc,
-//	t *testing.T) {
-//
-//	// Create a node that has a shorter chain than the main chain, so we
-//	// can trigger a reorg.
-//	reorgNode, err := rpctest.New(netParams, nil, []string{"--txindex"})
-//	if err != nil {
-//		t.Fatalf("unable to create mining node: %v", err)
-//	}
-//	defer reorgNode.TearDown()
-//
-//	// This node's chain will be 105 blocks.
-//	if err := reorgNode.SetUp(true, 5); err != nil {
-//		t.Fatalf("unable to set up mining node: %v", err)
-//	}
-//
-//	// Init a chain view that has this node as its block source.
-//	cleanUpFunc, reorgView, err := chainViewInit(reorgNode.RPCConfig(),
-//		reorgNode.P2PAddress())
-//	if err != nil {
-//		t.Fatalf("unable to create chain view: %v", err)
-//	}
-//	defer func() {
-//		if cleanUpFunc != nil {
-//			cleanUpFunc()
-//		}
-//	}()
-//
-//	if err = reorgView.Start(); err != nil {
-//		t.Fatalf("unable to start btcd chain view: %v", err)
-//	}
-//	defer reorgView.Stop()
-//
-//	newBlocks := reorgView.FilteredBlocks()
-//	disconnectedBlocks := reorgView.DisconnectedBlocks()
-//
-//	// If this the neutrino backend, then we'll give it some time to catch
-//	// up, as it's a bit slower to consume new blocks compared to the RPC
-//	// backends.
-//	if _, ok := reorgView.(*CfFilteredChainView); ok {
-//		time.Sleep(time.Second * 3)
-//	}
-//
-//	_, oldHeight, err := reorgNode.Node.GetBestBlock()
-//	if err != nil {
-//		t.Fatalf("unable to get current height: %v", err)
-//	}
-//
-//	// Now connect the node with the short chain to the main node, and wait
-//	// for their chains to synchronize. The short chain will be reorged all
-//	// the way back to genesis.
-//	if err := rpctest.ConnectNode(reorgNode, node); err != nil {
-//		t.Fatalf("unable to connect harnesses: %v", err)
-//	}
-//	nodeSlice := []*rpctest.Harness{node, reorgNode}
-//	if err := rpctest.JoinNodes(nodeSlice, rpctest.Blocks); err != nil {
-//		t.Fatalf("unable to join node on blocks: %v", err)
-//	}
-//
-//	_, newHeight, err := reorgNode.Node.GetBestBlock()
-//	if err != nil {
-//		t.Fatalf("unable to get current height: %v", err)
-//	}
-//
-//	// We should be getting oldHeight number of blocks marked as
-//	// stale/disconnected. We expect to first get all stale blocks,
-//	// then the new blocks. We also ensure a strict ordering.
-//	for i := int32(0); i < oldHeight+newHeight; i++ {
-//		select {
-//		case block := <-newBlocks:
-//			if i < oldHeight {
-//				t.Fatalf("did not expect to get new block "+
-//					"in iteration %d, old height: %v", i,
-//					oldHeight)
-//			}
-//			expectedHeight := uint32(i - oldHeight + 1)
-//			if block.Height != expectedHeight {
-//				t.Fatalf("expected to receive connected "+
-//					"block at height %d, instead got at %d",
-//					expectedHeight, block.Height)
-//			}
-//		case block := <-disconnectedBlocks:
-//			if i >= oldHeight {
-//				t.Fatalf("did not expect to get stale block "+
-//					"in iteration %d", i)
-//			}
-//			expectedHeight := uint32(oldHeight - i)
-//			if block.Height != expectedHeight {
-//				t.Fatalf("expected to receive disconnected "+
-//					"block at height %d, instead got at %d",
-//					expectedHeight, block.Height)
-//			}
-//		case <-time.After(10 * time.Second):
-//			t.Fatalf("timeout waiting for block")
-//		}
-//	}
-//
-//	// Now we trigger a small reorg, by disconnecting the nodes, mining
-//	// a few blocks on each, then connecting them again.
-//	peers, err := reorgNode.Node.GetPeerInfo()
-//	if err != nil {
-//		t.Fatalf("unable to get peer info: %v", err)
-//	}
-//	numPeers := len(peers)
-//
-//	// Disconnect the nodes.
-//	err = reorgNode.Node.AddNode(node.P2PAddress(), rpcclient.ANRemove)
-//	if err != nil {
-//		t.Fatalf("unable to disconnect mining nodes: %v", err)
-//	}
-//
-//	// Wait for disconnection
-//	for {
-//		peers, err = reorgNode.Node.GetPeerInfo()
-//		if err != nil {
-//			t.Fatalf("unable to get peer info: %v", err)
-//		}
-//		if len(peers) < numPeers {
-//			break
-//		}
-//		time.Sleep(100 * time.Millisecond)
-//	}
-//
-//	// Mine 10 blocks on the main chain, 5 on the chain that will be
-//	// reorged out,
-//	node.Node.Generate(10)
-//	reorgNode.Node.Generate(5)
-//
-//	// 5 new blocks should get notified.
-//	for i := uint32(0); i < 5; i++ {
-//		select {
-//		case block := <-newBlocks:
-//			expectedHeight := uint32(newHeight) + i + 1
-//			if block.Height != expectedHeight {
-//				t.Fatalf("expected to receive connected "+
-//					"block at height %d, instead got at %d",
-//					expectedHeight, block.Height)
-//			}
-//		case <-disconnectedBlocks:
-//			t.Fatalf("did not expect to get stale block "+
-//				"in iteration %d", i)
-//		case <-time.After(10 * time.Second):
-//			t.Fatalf("did not get connected block")
-//		}
-//	}
-//
-//	_, oldHeight, err = reorgNode.Node.GetBestBlock()
-//	if err != nil {
-//		t.Fatalf("unable to get current height: %v", err)
-//	}
-//
-//	// Now connect the two nodes, and wait for their chains to sync up.
-//	if err := rpctest.ConnectNode(reorgNode, node); err != nil {
-//		t.Fatalf("unable to connect harnesses: %v", err)
-//	}
-//	if err := rpctest.JoinNodes(nodeSlice, rpctest.Blocks); err != nil {
-//		t.Fatalf("unable to join node on blocks: %v", err)
-//	}
-//
-//	_, newHeight, err = reorgNode.Node.GetBestBlock()
-//	if err != nil {
-//		t.Fatalf("unable to get current height: %v", err)
-//	}
-//
-//	// We should get 5 disconnected, 10 connected blocks.
-//	for i := uint32(0); i < 15; i++ {
-//		select {
-//		case block := <-newBlocks:
-//			if i < 5 {
-//				t.Fatalf("did not expect to get new block "+
-//					"in iteration %d", i)
-//			}
-//			// The expected height for the connected block will be
-//			// oldHeight - 5 (the 5 disconnected blocks) + (i-5)
-//			// (subtract 5 since the 5 first iterations consumed
-//			// disconnected blocks) + 1
-//			expectedHeight := uint32(oldHeight) - 9 + i
-//			if block.Height != expectedHeight {
-//				t.Fatalf("expected to receive connected "+
-//					"block at height %d, instead got at %d",
-//					expectedHeight, block.Height)
-//			}
-//		case block := <-disconnectedBlocks:
-//			if i >= 5 {
-//				t.Fatalf("did not expect to get stale block "+
-//					"in iteration %d", i)
-//			}
-//			expectedHeight := uint32(oldHeight) - i
-//			if block.Height != expectedHeight {
-//				t.Fatalf("expected to receive disconnected "+
-//					"block at height %d, instead got at %d",
-//					expectedHeight, block.Height)
-//			}
-//		case <-time.After(10 * time.Second):
-//			t.Fatalf("did not get disconnected block")
-//		}
-//	}
-//
-//	// Time for db access to finish between testcases.
-//	time.Sleep(time.Millisecond * 500)
-//}
-
-type chainViewInitFunc func() (func(), FilteredChainView, error)
-=======
 func testFilterBlockDisconnected(node *rpctest.Harness,
 	chainView FilteredChainView, chainViewInit chainViewInitFunc,
 	t *testing.T) {
@@ -954,7 +748,6 @@
 
 type chainViewInitFunc func(rpcInfo rpcclient.ConnConfig,
 	p2pAddr string) (func(), FilteredChainView, error)
->>>>>>> 786568fa
 
 type testCase struct {
 	name string
